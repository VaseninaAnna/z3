--- conflicted
+++ resolved
@@ -25,24 +25,13 @@
         spacer::manager &pm = pt.get_manager();
 
         m_fact = m.mk_app(head(), m_gnd_subst.size(), m_gnd_subst.c_ptr());
-<<<<<<< HEAD
-        if (head()->get_arity() == 0)
-            m_gnd_eq = m.mk_true();
-        else {
-            SASSERT(m_gnd_subst.size() == head()->get_arity());
-            for (unsigned i = 0, sz = pt.sig_size(); i < sz; ++i) {
-                m_gnd_eq = m.mk_eq(m.mk_const(pm.o2n(pt.sig(i), 0)),
-                                      m_gnd_subst.get(i));
-            }
-=======
 
         // compute ground equalities implied by the fact
-        SASSERT(m_gnd_subst.size() == pt.head()->get_arity());
+        SASSERT(m_gnd_subst.size() == head()->get_arity());
         expr_ref_vector eqs(m);
         for (unsigned i = 0, sz = pt.sig_size(); i < sz; ++i) {
             eqs.push_back(
                 m.mk_eq(m.mk_const(pm.o2n(pt.sig(i), 0)), m_gnd_subst.get(i)));
->>>>>>> 223bffd0
         }
         m_gnd_eq = mk_and(eqs);
     }
