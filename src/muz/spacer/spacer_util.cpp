/**
Copyright (c) 2011 Microsoft Corporation

Module Name:

    spacer_util.cpp

Abstract:

    Utility functions for SPACER.


Author:

    Krystof Hoder (t-khoder) 2011-8-19.
    Arie Gurfinkel
    Anvesh Komuravelli

Revision History:

    Modified by Anvesh Komuravelli

Notes:


--*/

#include <sstream>
#include <algorithm>

#include "util/util.h"
#include "ast/ast.h"
#include "ast/occurs.h"
#include "ast/ast_pp.h"
#include "ast/scoped_proof.h"
#include "ast/for_each_expr.h"
#include "ast/rewriter/bool_rewriter.h"
#include "ast/rewriter/expr_safe_replace.h"
#include "ast/array_decl_plugin.h"
#include "ast/arith_decl_plugin.h"
#include "ast/datatype_decl_plugin.h"
#include "ast/bv_decl_plugin.h"
#include "ast/rewriter/rewriter.h"
#include "ast/rewriter/rewriter_def.h"
#include "ast/rewriter/factor_equivs.h"
#include "ast/rewriter/expr_replacer.h"


#include "smt/params/smt_params.h"
#include "model/model.h"
#include "model/model_evaluator.h"
#include "model/model_smt2_pp.h"
#include "model/model_pp.h"

#include "qe/qe_lite.h"
#include "qe/qe_mbp.h"
#include "qe/mbp/mbp_term_graph.h"
#include "qe/mbp/mbp_plugin.h"

#include "tactic/tactical.h"
#include "tactic/core/propagate_values_tactic.h"
#include "tactic/arith/propagate_ineqs_tactic.h"
#include "tactic/arith/arith_bounds_tactic.h"

#include "muz/base/dl_util.h"
#include "muz/spacer/spacer_legacy_mev.h"
#include "muz/spacer/spacer_qe_project.h"
#include "muz/spacer/spacer_manager.h"
#include "muz/spacer/spacer_util.h"

namespace spacer {

    bool is_clause(ast_manager& m, expr* n) {
        if (spacer::is_literal(m, n))
            return true;
        if (m.is_or(n)) {
            for (expr* arg : *to_app(n)) {
                if (!spacer::is_literal(m, arg))
                    return false;
                return true;
            }
        }
        return false;
    }

    bool is_literal(ast_manager& m, expr* n) {
        return spacer::is_atom(m, n) || (m.is_not(n) && spacer::is_atom(m, to_app(n)->get_arg(0)));
    }

    bool is_atom(ast_manager& m, expr* n) {
        if (is_quantifier(n) || !m.is_bool(n))
            return false;
        if (is_var(n))
            return true;
        SASSERT(is_app(n));
        if (to_app(n)->get_family_id() != m.get_basic_family_id()) {
            return true;
        }

        if ((m.is_eq(n) && !m.is_bool(to_app(n)->get_arg(0))) ||
            m.is_true(n) || m.is_false(n))
            return true;

        // x=y is atomic if x and y are Bool and atomic
        expr* e1, * e2;
        if (m.is_eq(n, e1, e2) && spacer::is_atom(m, e1) && spacer::is_atom(m, e2))
            return true;
        return false;
    }

    void subst_vars(ast_manager& m,
        app_ref_vector const& vars, model& mdl, expr_ref& fml) {
        model::scoped_model_completion _sc_(mdl, true);
        expr_safe_replace sub(m);
        for (app* v : vars) sub.insert(v, mdl(v));
        sub(fml);
    }

    void to_mbp_benchmark(std::ostream& out, expr* fml, const app_ref_vector& vars) {
        ast_manager& m = vars.m();
        ast_pp_util pp(m);
        pp.collect(fml);
        pp.display_decls(out);

        out << "(define-fun mbp_benchmark_fml () Bool\n  ";
        out << mk_pp(fml, m) << ")\n\n";

        out << "(push 1)\n"
            << "(assert mbp_benchmark_fml)\n"
            << "(check-sat)\n"
            << "(mbp mbp_benchmark_fml (";
        for (auto v : vars) { out << mk_pp(v, m) << " "; }
        out << "))\n"
            << "(pop 1)\n"
            << "(exit)\n";
    }

    void qe_project_z3(ast_manager& m, app_ref_vector& vars, expr_ref& fml,
        model& mdl, bool reduce_all_selects, bool use_native_mbp,
        bool dont_sub) {
        params_ref p;
        p.set_bool("reduce_all_selects", reduce_all_selects);
        p.set_bool("dont_sub", dont_sub);

        qe::mbproj mbp(m, p);
        mbp.spacer(vars, mdl, fml);
    }

    /*
     * eliminate simple equalities using qe_lite
     * then, MBP for Booleans (substitute), reals (based on LW), ints (based on Cooper), and arrays
     */
    void qe_project_spacer(ast_manager& m, app_ref_vector& vars, expr_ref& fml,
        model& mdl, bool reduce_all_selects, bool use_native_mbp,
        bool dont_sub) {
        th_rewriter rw(m);
        TRACE("spacer_mbp",
            tout << "Before projection:\n";
        tout << fml << "\n";
        tout << "Vars:\n" << vars;);

        {
            // Ensure that top-level AND of fml is flat
            expr_ref_vector flat(m);
            flatten_and(fml, flat);
            fml = mk_and(flat);
        }


        // uncomment for benchmarks
        //to_mbp_benchmark(verbose_stream(), fml, vars);

        app_ref_vector arith_vars(m);
        app_ref_vector array_vars(m);
        array_util arr_u(m);
        arith_util ari_u(m);
        expr_safe_replace bool_sub(m);
        expr_ref bval(m);

        while (true) {
            params_ref p;
            qe_lite qe(m, p, false);
            qe(vars, fml);
            rw(fml);

            TRACE("spacer_mbp",
                tout << "After qe_lite:\n";
            tout << mk_pp(fml, m) << "\n";
            tout << "Vars:\n" << vars;);

            SASSERT(!m.is_false(fml));


            // sort out vars into bools, arith (int/real), and arrays
            for (app* v : vars) {
                if (m.is_bool(v)) {
                    // obtain the interpretation of the ith var
                    // using model completion
                    model::scoped_model_completion _sc_(mdl, true);
                    bool_sub.insert(v, mdl(v));
                }
                else if (arr_u.is_array(v)) {
                    array_vars.push_back(v);
                }
                else {
                    SASSERT(ari_u.is_int(v) || ari_u.is_real(v));
                    arith_vars.push_back(v);
                }
            }

            // substitute Booleans
            if (!bool_sub.empty()) {
                bool_sub(fml);
                // -- bool_sub is not simplifying
                rw(fml);
                SASSERT(!m.is_false(fml));
                TRACE("spacer_mbp", tout << "Projected Booleans:\n" << fml << "\n"; );
                bool_sub.reset();
            }

            TRACE("spacer_mbp", tout << "Array vars:\n"; tout << array_vars;);

            vars.reset();

            // project arrays
            {
                scoped_no_proof _sp(m);
                // -- local rewriter that is aware of current proof mode
                th_rewriter srw(m);
                spacer_qe::array_project(mdl, array_vars, fml, vars, reduce_all_selects);
                SASSERT(array_vars.empty());
                srw(fml);
                SASSERT(!m.is_false(fml));
            }

            TRACE("spacer_mbp",
                tout << "extended model:\n";
            model_pp(tout, mdl);
            tout << "Auxiliary variables of index and value sorts:\n";
            tout << vars;);

            if (vars.empty()) { break; }
        }

        // project reals and ints
        if (!arith_vars.empty()) {
            TRACE("spacer_mbp", tout << "Arith vars:\n" << arith_vars;);

            if (use_native_mbp) {
                qe::mbproj mbp(m);
                expr_ref_vector fmls(m);
                flatten_and(fml, fmls);

                mbp(true, arith_vars, mdl, fmls);
                fml = mk_and(fmls);
                SASSERT(arith_vars.empty());
            }
            else {
                scoped_no_proof _sp(m);
                spacer_qe::arith_project(mdl, arith_vars, fml);
            }

            TRACE("spacer_mbp",
                tout << "Projected arith vars:\n" << fml << "\n";
            tout << "Remaining arith vars:\n" << arith_vars << "\n";);
            SASSERT(!m.is_false(fml));
        }

        if (!arith_vars.empty()) {
            mbqi_project(mdl, arith_vars, fml);
        }

        // substitute any remaining arith vars
        if (!dont_sub && !arith_vars.empty()) {
            subst_vars(m, arith_vars, mdl, fml);
            TRACE("spacer_mbp",
                tout << "After substituting remaining arith vars:\n";
            tout << mk_pp(fml, m) << "\n";
            );
            // an extra round of simplification because subst_vars is not simplifying
            rw(fml);
        }

        DEBUG_CODE(
            model_evaluator mev(mdl);
            mev.set_model_completion(false);
            SASSERT(mev.is_true(fml));
        );

        vars.reset();
        if (dont_sub && !arith_vars.empty()) {
            vars.append(arith_vars);
        }
    }


    static expr* apply_accessor(ast_manager& m,
        ptr_vector<func_decl> const& acc,
        unsigned j,
        func_decl* f,
        expr* c) {
        if (is_app(c) && to_app(c)->get_decl() == f) {
            return to_app(c)->get_arg(j);
        }
        else {
            return m.mk_app(acc[j], c);
        }
    }

    void qe_project(ast_manager& m, app_ref_vector& vars, expr_ref& fml,
        model& mdl, bool reduce_all_selects, bool use_native_mbp,
        bool dont_sub) {
        if (use_native_mbp)
            qe_project_z3(m, vars, fml, mdl,
                reduce_all_selects, use_native_mbp, dont_sub);
        else
            qe_project_spacer(m, vars, fml, mdl,
                reduce_all_selects, use_native_mbp, dont_sub);
    }

    void expand_literals(ast_manager& m, expr_ref_vector& conjs) {
        if (conjs.empty()) 
            return; 
        arith_util arith(m);
        datatype_util dt(m);
        bv_util       bv(m);
        expr* e1, * e2, * c, * val;
        rational r;
        unsigned bv_size;

        TRACE("spacer_expand", tout << "begin expand\n" << conjs << "\n";);

        for (unsigned i = 0; i < conjs.size(); ++i) {
            expr* e = conjs[i].get();
            if (m.is_eq(e, e1, e2) && arith.is_int_real(e1)) {
                conjs[i] = arith.mk_le(e1, e2);
                if (i + 1 == conjs.size()) {
                    conjs.push_back(arith.mk_ge(e1, e2));
                }
                else {
                    conjs.push_back(conjs[i + 1].get());
                    conjs[i + 1] = arith.mk_ge(e1, e2);
                }
                ++i;
            }
            else if ((m.is_eq(e, c, val) && is_app(val) && dt.is_constructor(to_app(val))) ||
                (m.is_eq(e, val, c) && is_app(val) && dt.is_constructor(to_app(val)))) {
                func_decl* f = to_app(val)->get_decl();
                func_decl* r = dt.get_constructor_is(f);
                conjs[i] = m.mk_app(r, c);
                ptr_vector<func_decl> const& acc = *dt.get_constructor_accessors(f);
                for (unsigned j = 0; j < acc.size(); ++j) {
                    conjs.push_back(m.mk_eq(apply_accessor(m, acc, j, f, c), to_app(val)->get_arg(j)));
                }
            }
            else if ((m.is_eq(e, c, val) && bv.is_numeral(val, r, bv_size)) ||
                (m.is_eq(e, val, c) && bv.is_numeral(val, r, bv_size))) {
                rational two(2);
                for (unsigned j = 0; j < bv_size; ++j) {
                    parameter p(j);
                    expr* e = m.mk_eq(m.mk_app(bv.get_family_id(), OP_BIT1), bv.mk_extract(j, j, c));
                    if ((r % two).is_zero()) {
                        e = m.mk_not(e);
                    }
                    r = div(r, two);
                    if (j == 0) {
                        conjs[i] = e;
                    }
                    else {
                        conjs.push_back(e);
                    }
                }
            }
        }
        TRACE("spacer_expand", tout << "end expand\n" << conjs << "\n";);
    }

    namespace {
        class implicant_picker {
            model& m_model;
            ast_manager& m;
            arith_util m_arith;

            expr_ref_vector m_todo;
            expr_mark m_visited;

            // add literal to the implicant
            // applies lightweight normalization
            void add_literal(expr* e, expr_ref_vector& out) {
                SASSERT(m.is_bool(e));

                expr_ref res(m), v(m);
                v = m_model(e);
                // the literal must have a value
                SASSERT(m.limit().is_canceled() || m.is_true(v) || m.is_false(v));

                res = m.is_false(v) ? m.mk_not(e) : e;

                if (m.is_distinct(res)) {
                    // --(distinct a b) == (not (= a b))
                    if (to_app(res)->get_num_args() == 2) {
                        res = m.mk_eq(to_app(res)->get_arg(0),
                            to_app(res)->get_arg(1));
                        res = m.mk_not(res);
                    }
                }

                expr* nres = nullptr, * f1 = nullptr, * f2 = nullptr;
                if (m.is_not(res, nres)) {
                    // --(not (xor a b)) == (= a b)
                    if (m.is_xor(nres, f1, f2))
                        res = m.mk_eq(f1, f2);
                    // -- split arithmetic inequality
                    else if (m.is_eq(nres, f1, f2) && m_arith.is_int_real(f1)) {
                        res = m_arith.mk_lt(f1, f2);
                        if (!m_model.is_true(res))
                            res = m_arith.mk_lt(f2, f1);
                    }
                }


                if (!m_model.is_true(res)) {
                    IF_VERBOSE(2, verbose_stream()
                        << "(spacer-model-anomaly: " << res << ")\n");
                }
                out.push_back(res);
            }

            void process_app(app* a, expr_ref_vector& out) {
                if (m_visited.is_marked(a)) return;
                SASSERT(m.is_bool(a));
                expr_ref v(m);
                v = m_model(a);
                bool is_true = m.is_true(v);

                if (!is_true && !m.is_false(v)) return;

                expr* na = nullptr, * f1 = nullptr, * f2 = nullptr, * f3 = nullptr;

                SASSERT(!m.is_false(a));
                if (m.is_true(a)) {
                    // noop
                }
                else if (a->get_family_id() != m.get_basic_family_id()) {
                    add_literal(a, out);
                }
                else if (is_uninterp_const(a)) {
                    add_literal(a, out);
                }
                else if (m.is_not(a, na)) {
                    m_todo.push_back(na);
                }
                else if (m.is_distinct(a)) {
                    if (!is_true) {
                        expr_ref tmp = mbp::project_plugin::pick_equality(m, m_model, a);
                        m_todo.push_back(tmp);
                    }
                    else if (a->get_num_args() == 2) {
                        add_literal(a, out);
                    }
                    else {
                        m_todo.push_back(m.mk_distinct_expanded(a->get_num_args(),
                            a->get_args()));
                    }
                }
                else if (m.is_and(a)) {
                    if (is_true) {
                        m_todo.append(a->get_num_args(), a->get_args());
                    }
                    else {
                        for (expr* e : *a) {
                            if (m_model.is_false(e)) {
                                m_todo.push_back(e);
                                break;
                            }
                        }
                    }
                }
                else if (m.is_or(a)) {
                    if (!is_true)
                        m_todo.append(a->get_num_args(), a->get_args());
                    else {
                        for (expr* e : *a) {
                            if (m_model.is_true(e)) {
                                m_todo.push_back(e);
                                break;
                            }
                        }
                    }
                }
                else if (m.is_eq(a, f1, f2) ||
                    (is_true && m.is_not(a, na) && m.is_xor(na, f1, f2))) {
                    if (!m.are_equal(f1, f2) && !m.are_distinct(f1, f2)) {
                        if (m.is_bool(f1) &&
                            (!is_uninterp_const(f1) || !is_uninterp_const(f2)))
                            m_todo.append(a->get_num_args(), a->get_args());
                        else
                            add_literal(a, out);
                    }
                }
                else if (m.is_ite(a, f1, f2, f3)) {
                    if (m.are_equal(f2, f3)) {
                        m_todo.push_back(f2);
                    }
                    else if (m_model.is_true(f2) && m_model.is_true(f3)) {
                        m_todo.push_back(f2);
                        m_todo.push_back(f3);
                    }
                    else if (m_model.is_false(f2) && m_model.is_false(f3)) {
                        m_todo.push_back(f2);
                        m_todo.push_back(f3);
                    }
                    else if (m_model.is_true(f1)) {
                        m_todo.push_back(f1);
                        m_todo.push_back(f2);
                    }
                    else if (m_model.is_false(f1)) {
                        m_todo.push_back(f1);
                        m_todo.push_back(f3);
                    }
                }
                else if (m.is_xor(a, f1, f2)) {
                    m_todo.append(a->get_num_args(), a->get_args());
                }
                else if (m.is_implies(a, f1, f2)) {
                    if (is_true) {
                        if (m_model.is_true(f2))
                            m_todo.push_back(f2);
                        else if (m_model.is_false(f1))
                            m_todo.push_back(f1);
                    }
                    else
                        m_todo.append(a->get_num_args(), a->get_args());
                }
                else {
                    IF_VERBOSE(0,
                        verbose_stream() << "Unexpected expression: "
                        << mk_pp(a, m) << "\n");
                    UNREACHABLE();
                }
            }

            void pick_literals(expr* e, expr_ref_vector& out) {
                SASSERT(m_todo.empty());
                if (m_visited.is_marked(e) || !is_app(e)) return;

                // -- keep track of all created expressions to
                // -- make sure that expression ids are stable
                expr_ref_vector pinned(m);

                m_todo.reset();
                m_todo.push_back(e);
                while (!m_todo.empty()) {
                    pinned.push_back(m_todo.back());
                    m_todo.pop_back();
                    if (!is_app(pinned.back())) continue;
                    app* a = to_app(pinned.back());
                    process_app(a, out);
                    m_visited.mark(a, true);
                }
                m_todo.reset();
            }

            bool pick_implicant(const expr_ref_vector& in, expr_ref_vector& out) {
                m_visited.reset();
                bool is_true = m_model.is_true(in);

                for (expr* e : in) {
                    if (is_true || m_model.is_true(e)) {
                        pick_literals(e, out);
                    }
                }
                m_visited.reset();
                return is_true;
            }

        public:

            implicant_picker(model& mdl) :
                m_model(mdl), m(m_model.get_manager()), m_arith(m), m_todo(m) {}

<<<<<<< HEAD
        void operator()(const expr_ref_vector &in, expr_ref_vector& out) {
            model::scoped_model_completion _sc_(m_model, false);
            pick_implicant(in, out);
        }
    };
}
=======
            void operator()(expr_ref_vector& in, expr_ref_vector& out) {
                model::scoped_model_completion _sc_(m_model, false);
                pick_implicant(in, out);
            }
        };
    }
>>>>>>> fb484818

    expr_ref_vector compute_implicant_literals(model& mdl,
        expr_ref_vector& formula) {
        // flatten the formula and remove all trivial literals

        // TBD: not clear why there is a dependence on it(other than
        // not handling of Boolean constants by implicant_picker), however,
        // it was a source of a problem on a benchmark
        expr_ref_vector res(formula.get_manager());
        flatten_and(formula);
        if (!formula.empty()) {
            implicant_picker ipick(mdl);
            ipick(formula, res);
        }
        return res;
    }

    void simplify_bounds_old(expr_ref_vector& cube) {
        ast_manager& m = cube.m();
        scoped_no_proof _no_pf_(m);
        goal_ref g(alloc(goal, m, false, false, false));
        for (expr* c : cube)
            g->assert_expr(c);

        goal_ref_buffer result;
        tactic_ref simplifier = mk_arith_bounds_tactic(m);
        (*simplifier)(g, result);
        SASSERT(result.size() == 1);
        goal* r = result[0];
        cube.reset();
        for (unsigned i = 0; i < r->size(); ++i) {
            cube.push_back(r->form(i));
        }
    }

    void simplify_bounds_new(expr_ref_vector& cube) {
        ast_manager& m = cube.m();
        scoped_no_proof _no_pf_(m);
        goal_ref g(alloc(goal, m, false, false, false));
        for (expr* c : cube)
            g->assert_expr(c);

        goal_ref_buffer goals;
        tactic_ref prop_values = mk_propagate_values_tactic(m);
        tactic_ref prop_bounds = mk_propagate_ineqs_tactic(m);
        tactic_ref t = and_then(prop_values.get(), prop_bounds.get());

        (*t)(g, goals);
        SASSERT(goals.size() == 1);

        g = goals[0];
        cube.reset();
        for (unsigned i = 0; i < g->size(); ++i) {
            cube.push_back(g->form(i));
        }
    }

    void simplify_bounds(expr_ref_vector& cube) {
        simplify_bounds_new(cube);
    }

    /// Adhoc rewriting of arithmetic expressions
    struct adhoc_rewriter_cfg : public default_rewriter_cfg {
        ast_manager& m;
        arith_util m_util;

        adhoc_rewriter_cfg(ast_manager& manager) : m(manager), m_util(m) {}

        bool is_le(func_decl const* n) const { return m_util.is_le(n); }
        bool is_ge(func_decl const* n) const { return m_util.is_ge(n); }

        br_status reduce_app(func_decl* f, unsigned num, expr* const* args,
            expr_ref& result, proof_ref& result_pr) {
            expr* e;
            if (is_le(f))
                return mk_le_core(args[0], args[1], result);
            if (is_ge(f))
                return mk_ge_core(args[0], args[1], result);
            if (m.is_not(f) && m.is_not(args[0], e)) {
                result = e;
                return BR_DONE;
            }
            return BR_FAILED;
        }

        br_status mk_le_core(expr* arg1, expr* arg2, expr_ref& result) {
            // t <= -1  ==> t < 0 ==> !(t >= 0)
            if (m_util.is_int(arg1) && m_util.is_minus_one(arg2)) {
                result = m.mk_not(m_util.mk_ge(arg1, mk_zero()));
                return BR_DONE;
            }
            return BR_FAILED;
        }
        br_status mk_ge_core(expr* arg1, expr* arg2, expr_ref& result) {
            // t >= 1 ==> t > 0 ==> !(t <= 0)
            if (m_util.is_int(arg1) && is_one(arg2)) {

                result = m.mk_not(m_util.mk_le(arg1, mk_zero()));
                return BR_DONE;
            }
            return BR_FAILED;
        }
        expr* mk_zero() { return m_util.mk_numeral(rational(0), true); }
        bool is_one(expr const* n) const {
            rational val; return m_util.is_numeral(n, val) && val.is_one();
        }
    };

    void normalize(expr* e, expr_ref& out,
        bool use_simplify_bounds,
        bool use_factor_eqs)
    {

        params_ref params;
        // arith_rewriter
        params.set_bool("sort_sums", true);
        params.set_bool("gcd_rounding", true);
        params.set_bool("arith_lhs", true);
        // poly_rewriter
        params.set_bool("som", true);
        params.set_bool("flat", true);

        // apply rewriter
        th_rewriter rw(out.m(), params);
        rw(e, out);

        adhoc_rewriter_cfg adhoc_cfg(out.m());
        rewriter_tpl<adhoc_rewriter_cfg> adhoc_rw(out.m(), false, adhoc_cfg);
        adhoc_rw(out.get(), out);

        if (out.m().is_and(out)) {
            expr_ref_vector v(out.m());
            flatten_and(out, v);

            if (v.size() > 1) {
                if (use_simplify_bounds) {
                    // remove redundant inequalities
                    simplify_bounds(v);
                }
                if (use_factor_eqs) {
                    // -- refactor equivalence classes and choose a representative
                    mbp::term_graph egraph(out.m());
                    egraph.add_lits(v);
                    v.reset();
                    egraph.to_lits(v);
                }
                // sort arguments of the top-level and
                std::stable_sort(v.c_ptr(), v.c_ptr() + v.size(), ast_lt_proc());

                TRACE("spacer_normalize",
                    tout << "Normalized:\n"
                    << out << "\n"
                    << "to\n"
                    << mk_and(v) << "\n";);
                TRACE("spacer_normalize",
                    mbp::term_graph egraph(out.m());
                for (expr* e : v) egraph.add_lit(to_app(e));
                tout << "Reduced app:\n"
                    << mk_pp(egraph.to_expr(), out.m()) << "\n";);
                out = mk_and(v);
            }
        }
    }

    // rewrite term such that the pretty printing is easier to read
    struct adhoc_rewriter_rpp : public default_rewriter_cfg {
        ast_manager& m;
        arith_util m_arith;

        adhoc_rewriter_rpp(ast_manager& manager) : m(manager), m_arith(m) {}

        bool is_le(func_decl const* n) const { return m_arith.is_le(n); }
        bool is_ge(func_decl const* n) const { return m_arith.is_ge(n); }
        bool is_lt(func_decl const* n) const { return m_arith.is_lt(n); }
        bool is_gt(func_decl const* n) const { return m_arith.is_gt(n); }
        bool is_zero(expr const* n) const { rational val; return m_arith.is_numeral(n, val) && val.is_zero(); }

        br_status reduce_app(func_decl* f, unsigned num, expr* const* args,
            expr_ref& result, proof_ref& result_pr)
        {
            br_status st = BR_FAILED;
            expr* e1, * e2, * e3, * e4;

            // rewrites(=(+ A(* -1 B)) 0) into(= A B)
            if (m.is_eq(f) && is_zero(args[1]) &&
                m_arith.is_add(args[0], e1, e2) &&
                m_arith.is_mul(e2, e3, e4) && m_arith.is_minus_one(e3)) {
                result = m.mk_eq(e1, e4);
                return BR_DONE;
            }
            // simplify normalized leq, where right side is different from 0
            // rewrites(<=(+ A(* -1 B)) C) into(<= A B+C)
            else if ((is_le(f) || is_lt(f) || is_ge(f) || is_gt(f)) &&
                m_arith.is_add(args[0], e1, e2) &&
                m_arith.is_mul(e2, e3, e4) && m_arith.is_minus_one(e3)) {
                expr_ref rhs(m);
                rhs = is_zero(args[1]) ? e4 : m_arith.mk_add(e4, args[1]);

                if (is_le(f)) {
                    result = m_arith.mk_le(e1, rhs);
                    st = BR_DONE;
                }
                else if (is_lt(f)) {
                    result = m_arith.mk_lt(e1, rhs);
                    st = BR_DONE;
                }
                else if (is_ge(f)) {
                    result = m_arith.mk_ge(e1, rhs);
                    st = BR_DONE;
                }
                else if (is_gt(f)) {
                    result = m_arith.mk_gt(e1, rhs);
                    st = BR_DONE;
                }
                else
                {
                    UNREACHABLE();
                }
            }
            // simplify negation of ordering predicate
            else if (m.is_not(f)) {
                if (m_arith.is_lt(args[0], e1, e2)) {
                    result = m_arith.mk_ge(e1, e2);
                    st = BR_DONE;
                }
                else if (m_arith.is_le(args[0], e1, e2)) {
                    result = m_arith.mk_gt(e1, e2);
                    st = BR_DONE;
                }
                else if (m_arith.is_gt(args[0], e1, e2)) {
                    result = m_arith.mk_le(e1, e2);
                    st = BR_DONE;
                }
                else if (m_arith.is_ge(args[0], e1, e2)) {
                    result = m_arith.mk_lt(e1, e2);
                    st = BR_DONE;
                }
            }
            return st;
        }
    };

    mk_epp::mk_epp(ast* t, ast_manager& m, unsigned indent,
        unsigned num_vars, char const* var_prefix) :
        mk_pp(t, m, m_epp_params, indent, num_vars, var_prefix), m_epp_expr(m) {
        m_epp_params.set_uint("min_alias_size", UINT_MAX);
        m_epp_params.set_uint("max_depth", UINT_MAX);

        if (is_expr(m_ast)) {
            rw(to_expr(m_ast), m_epp_expr);
            m_ast = m_epp_expr;
        }
    }

    void mk_epp::rw(expr* e, expr_ref& out) {
        adhoc_rewriter_rpp cfg(out.m());
        rewriter_tpl<adhoc_rewriter_rpp> arw(out.m(), false, cfg);
        arw(e, out);
    }

    void ground_expr(expr* e, expr_ref& out, app_ref_vector& vars) {
        expr_free_vars fv;
        ast_manager& m = out.m();

        fv(e);
        if (vars.size() < fv.size()) {
            vars.resize(fv.size());
        }
        for (unsigned i = 0, sz = fv.size(); i < sz; ++i) {
            sort* s = fv[i] ? fv[i] : m.mk_bool_sort();
            vars[i] = mk_zk_const(m, i, s);
            var_subst vs(m, false);
            out = vs(e, vars.size(), (expr**)vars.c_ptr());
        }
    }

    struct index_term_finder {
        ast_manager& m;
        array_util       m_array;
        app_ref          m_var;
        expr_ref_vector& m_res;

        index_term_finder(ast_manager& mgr, app* v, expr_ref_vector& res) : m(mgr), m_array(m), m_var(v, m), m_res(res) {}
        void operator()(var* n) {}
        void operator()(quantifier* n) {}
        void operator()(app* n) {
            if (m_array.is_select(n) || m.is_eq(n)) {
                unsigned i = 0;
                for (expr* arg : *n) {
                    if ((m.is_eq(n) || i > 0) && m_var != arg) m_res.push_back(arg);
                    ++i;
                }
            }
        }
    };

    bool mbqi_project_var(model& mdl, app* var, expr_ref& fml) {
        ast_manager& m = fml.get_manager();
        model::scoped_model_completion _sc_(mdl, false);

        expr_ref val(m);
        val = mdl(var);

        TRACE("mbqi_project_verbose",
            tout << "MBQI: var: " << mk_pp(var, m) << "\n"
            << "fml: " << fml << "\n";);
        expr_ref_vector terms(m);
        index_term_finder finder(m, var, terms);
        for_each_expr(finder, fml);

        TRACE("mbqi_project_verbose", tout << "terms:\n" << terms << "\n";);

        for (expr* term : terms) {
            expr_ref tval(m);
            tval = mdl(term);

            TRACE("mbqi_project_verbose",
                tout << "term: " << mk_pp(term, m)
                << " tval: " << tval << " val: " << val << "\n";);

            // -- if the term does not contain an occurrence of var
            // -- and is in the same equivalence class in the model
            if (tval == val && !occurs(var, term)) {
                TRACE("mbqi_project",
                    tout << "MBQI: replacing " << mk_pp(var, m)
                    << " with " << mk_pp(term, m) << "\n";);
                expr_safe_replace sub(m);
                sub.insert(var, term);
                sub(fml);
                return true;
            }
        }

        TRACE("mbqi_project",
            tout << "MBQI: failed to eliminate " << mk_pp(var, m)
            << " from " << fml << "\n";);

        return false;
    }

    void mbqi_project(model& mdl, app_ref_vector& vars, expr_ref& fml) {
        ast_manager& m = fml.get_manager();
        expr_ref tmp(m);
        model::scoped_model_completion _sc_(mdl, false);
        // -- evaluate to initialize mev cache
        tmp = mdl(fml);
        tmp.reset();

        unsigned j = 0;
        for (app* v : vars)
            if (!mbqi_project_var(mdl, v, fml))
                vars[j++] = v;
        vars.shrink(j);
    }

    struct found {};
    struct check_select {
        array_util a;
        check_select(ast_manager& m) : a(m) {}
        void operator()(expr* n) {}
        void operator()(app* n) { if (a.is_select(n)) throw found(); }
    };

    bool contains_selects(expr* fml, ast_manager& m) {
        check_select cs(m);
        try {
            for_each_expr(cs, fml);
            return false;
        }
        catch (const found&) {
            return true;
        }
    }

    struct collect_indices {
        app_ref_vector& m_indices;
        array_util      a;
        collect_indices(app_ref_vector& indices) : m_indices(indices),
            a(indices.get_manager()) {}
        void operator()(expr* n) {}
        void operator()(app* n) {
            if (a.is_select(n)) {
                // for all but first argument
                for (unsigned i = 1; i < n->get_num_args(); ++i) {
                    expr* arg = n->get_arg(i);
                    if (is_app(arg))
                        m_indices.push_back(to_app(arg));
                }
            }
        }
    };

    void get_select_indices(expr* fml, app_ref_vector& indices) {
        collect_indices ci(indices);
        for_each_expr(ci, fml);
    }

    struct collect_decls {
        app_ref_vector& m_decls;
        std::string& prefix;
        collect_decls(app_ref_vector& decls, std::string& p) : m_decls(decls), prefix(p) {}
        void operator()(expr* n) {}
        void operator()(app* n) {
            if (n->get_decl()->get_name().str().find(prefix) != std::string::npos)
                m_decls.push_back(n);
        }
    };

    void find_decls(expr* fml, app_ref_vector& decls, std::string& prefix) {
        collect_decls cd(decls, prefix);
        for_each_expr(cd, fml);
    }

<<<<<<< HEAD
    comparison_result compare_func_multivectors(const func_decl_multivector &v1, const func_decl_multivector &v2)
    {
        if (v1.size() == v2.size()) {
            comparison_result result = comparison_result::equal;
            for (unsigned i = 0; i < v1.size(); ++i) {
                auto &cfunc1 = v1[i];
                auto &cfunc2 = v2[i];
                if (cfunc1.func != cfunc2.func) {return comparison_result::incomparable;}
                if (cfunc1.count < cfunc2.count) {
                    if (result == comparison_result::gt) {return comparison_result::incomparable;}
                    result = comparison_result::lt;
                }
                if (cfunc1.count > cfunc2.count) {
                    if (result == comparison_result::lt) {return comparison_result::incomparable;}
                    result = comparison_result::gt;
                }
            }
            return result;
        }

        const func_decl_multivector &small = v1.size() < v2.size() ? v1 : v2;
        const func_decl_multivector &large = v1.size() < v2.size() ? v2 : v1;
        unsigned i = 0, sz = small.size();
        for (unsigned j = 0; i < sz && j < large.size() - sz + i + 1; ++j) {
            if (small[i].func == large[j].func) {
                if (small[i].count > large[j].count) {break;}
                ++i;
            }
        }
        return i < sz
                ? comparison_result::incomparable
                : (small.size() == large.size()
                    ? comparison_result::equal
                    : (v1.size() < v2.size()
                        ? comparison_result::lt
                        : comparison_result::gt));
    }

    // set the value of a boolean function to true in model
    void set_true_in_mdl(model &model, func_decl *f) {
=======
    // set the value of a boolean function to true in model
    void set_true_in_mdl(model& model, func_decl* f) {
>>>>>>> fb484818
        SASSERT(f->get_arity() == 0);
        model.unregister_decl(f);
        model.register_decl(f, model.get_manager().mk_true());
        model.reset_eval_cache();
    }
} // namespace spacer
template class rewriter_tpl<spacer::adhoc_rewriter_cfg>;
template class rewriter_tpl<spacer::adhoc_rewriter_rpp>;<|MERGE_RESOLUTION|>--- conflicted
+++ resolved
@@ -579,21 +579,12 @@
             implicant_picker(model& mdl) :
                 m_model(mdl), m(m_model.get_manager()), m_arith(m), m_todo(m) {}
 
-<<<<<<< HEAD
-        void operator()(const expr_ref_vector &in, expr_ref_vector& out) {
-            model::scoped_model_completion _sc_(m_model, false);
-            pick_implicant(in, out);
-        }
-    };
-}
-=======
             void operator()(expr_ref_vector& in, expr_ref_vector& out) {
                 model::scoped_model_completion _sc_(m_model, false);
                 pick_implicant(in, out);
             }
         };
     }
->>>>>>> fb484818
 
     expr_ref_vector compute_implicant_literals(model& mdl,
         expr_ref_vector& formula) {
@@ -1007,7 +998,6 @@
         for_each_expr(cd, fml);
     }
 
-<<<<<<< HEAD
     comparison_result compare_func_multivectors(const func_decl_multivector &v1, const func_decl_multivector &v2)
     {
         if (v1.size() == v2.size()) {
@@ -1048,10 +1038,6 @@
 
     // set the value of a boolean function to true in model
     void set_true_in_mdl(model &model, func_decl *f) {
-=======
-    // set the value of a boolean function to true in model
-    void set_true_in_mdl(model& model, func_decl* f) {
->>>>>>> fb484818
         SASSERT(f->get_arity() == 0);
         model.unregister_decl(f);
         model.register_decl(f, model.get_manager().mk_true());
