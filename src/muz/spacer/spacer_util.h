--- conflicted
+++ resolved
@@ -136,7 +136,6 @@
     mk_epp(ast *t, ast_manager &m, unsigned indent = 0, unsigned num_vars = 0, char const * var_prefix = nullptr);
         void rw(expr *e, expr_ref &out);
     };
-<<<<<<< HEAD
 
     struct versioned_func {
         func_decl *func;
@@ -183,10 +182,6 @@
     typedef default_eq<func_decl_multivector> func_decl_multivector_eq;
 
     comparison_result compare_func_multivectors(const func_decl_multivector &v1, const func_decl_multivector &v2);
-}
-=======
->>>>>>> 223bffd0
-
     bool is_clause(ast_manager &m, expr *n); 
     bool is_literal(ast_manager &m, expr *n);
     bool is_atom(ast_manager &m, expr *n);
