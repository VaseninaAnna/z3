/*++
Copyright (c) 2012 Microsoft Corporation

Module Name:

    quasi_macros_tactic.cpp

Abstract:

    Quasi-Macros

Author:

    Christoph (cwinter) 2012-10-26

Notes:

--*/
#include "tactic/tactical.h"
#include "ast/macros/macro_manager.h"
#include "ast/macros/macro_finder.h"
#include "tactic/extension_model_converter.h"
#include "ast/macros/quasi_macros.h"
#include "tactic/ufbv/quasi_macros_tactic.h"

class quasi_macros_tactic : public tactic {

    struct imp {
        ast_manager & m_manager;

        imp(ast_manager & m, params_ref const & p) : m_manager(m) {
            updt_params(p);
        }

        ast_manager & m() const { return m_manager; }


        void operator()(goal_ref const & g,
                        goal_ref_buffer & result,
                        model_converter_ref & mc,
                        proof_converter_ref & pc,
                        expr_dependency_ref & core) {
            SASSERT(g->is_well_sorted());
            mc = 0; pc = 0; core = 0;
            tactic_report report("quasi-macros", *g);

            bool produce_proofs = g->proofs_enabled();
<<<<<<< HEAD
                            
            macro_manager mm(m_manager);
            quasi_macros qm(m_manager, mm);
=======
            bool produce_unsat_cores = g->unsat_core_enabled();

            simplifier simp(m_manager);
            basic_simplifier_plugin * bsimp = alloc(basic_simplifier_plugin, m_manager);
            bsimp->set_eliminate_and(true);
            simp.register_plugin(bsimp);
            arith_simplifier_params a_params;
            arith_simplifier_plugin * asimp = alloc(arith_simplifier_plugin, m_manager, *bsimp, a_params);
            simp.register_plugin(asimp);
            bv_simplifier_params bv_params;
            bv_simplifier_plugin * bvsimp = alloc(bv_simplifier_plugin, m_manager, *bsimp, bv_params);
            simp.register_plugin(bvsimp);

            macro_manager mm(m_manager, simp);
            quasi_macros qm(m_manager, mm, simp);
>>>>>>> b8a81bcb
            bool more = true;

            expr_ref_vector forms(m_manager), new_forms(m_manager);
            proof_ref_vector proofs(m_manager), new_proofs(m_manager);
            expr_dependency_ref_vector deps(m_manager), new_deps(m_manager);

            unsigned size = g->size();
            for (unsigned i = 0; i < size; i++) {
                forms.push_back(g->form(i));
                proofs.push_back(g->pr(i));
                deps.push_back(g->dep(i));
            }

            while (more) { // CMW: use repeat(...) ?
                if (m().canceled())
                    throw tactic_exception(m().limit().get_cancel_msg());

                new_forms.reset();
                new_proofs.reset();
                new_deps.reset();
                more = qm(forms.size(), forms.c_ptr(), proofs.c_ptr(), deps.c_ptr(), new_forms, new_proofs, new_deps);
                forms.swap(new_forms);
                proofs.swap(new_proofs);
                deps.swap(new_deps);
            }

            g->reset();
            for (unsigned i = 0; i < new_forms.size(); i++)
                g->assert_expr(forms.get(i),
                               produce_proofs ? proofs.get(i) : 0,
                               produce_unsat_cores ? deps.get(i) : 0);

            extension_model_converter * evmc = alloc(extension_model_converter, mm.get_manager());
            unsigned num = mm.get_num_macros();
            for (unsigned i = 0; i < num; i++) {
                expr_ref f_interp(mm.get_manager());
                func_decl * f = mm.get_macro_interpretation(i, f_interp);
                evmc->insert(f, f_interp);
            }
            mc = evmc;

            g->inc_depth();
            result.push_back(g.get());
            TRACE("quasi-macros", g->display(tout););
            SASSERT(g->is_well_sorted());
        }

        void updt_params(params_ref const & p) {
        }
    };

    imp *      m_imp;
    params_ref m_params;

public:
    quasi_macros_tactic(ast_manager & m, params_ref const & p):
        m_params(p) {
        m_imp = alloc(imp, m, p);
    }

    virtual tactic * translate(ast_manager & m) {
        return alloc(quasi_macros_tactic, m, m_params);
    }

    virtual ~quasi_macros_tactic() {
        dealloc(m_imp);
    }

    virtual void updt_params(params_ref const & p) {
        m_params = p;
        m_imp->updt_params(p);
    }

    virtual void collect_param_descrs(param_descrs & r) {
        insert_max_memory(r);
        insert_produce_models(r);
        insert_produce_proofs(r);
    }

    virtual void operator()(goal_ref const & in,
                            goal_ref_buffer & result,
                            model_converter_ref & mc,
                            proof_converter_ref & pc,
                            expr_dependency_ref & core) {
        (*m_imp)(in, result, mc, pc, core);
    }

    virtual void cleanup() {
        ast_manager & m = m_imp->m();
        imp * d = alloc(imp, m, m_params);
        std::swap(d, m_imp);
        dealloc(d);
    }

};

tactic * mk_quasi_macros_tactic(ast_manager & m, params_ref const & p) {
    return alloc(quasi_macros_tactic, m, p);
}<|MERGE_RESOLUTION|>--- conflicted
+++ resolved
@@ -45,27 +45,10 @@
             tactic_report report("quasi-macros", *g);
 
             bool produce_proofs = g->proofs_enabled();
-<<<<<<< HEAD
+            bool produce_unsat_cores = g->unsat_core_enabled();
                             
             macro_manager mm(m_manager);
             quasi_macros qm(m_manager, mm);
-=======
-            bool produce_unsat_cores = g->unsat_core_enabled();
-
-            simplifier simp(m_manager);
-            basic_simplifier_plugin * bsimp = alloc(basic_simplifier_plugin, m_manager);
-            bsimp->set_eliminate_and(true);
-            simp.register_plugin(bsimp);
-            arith_simplifier_params a_params;
-            arith_simplifier_plugin * asimp = alloc(arith_simplifier_plugin, m_manager, *bsimp, a_params);
-            simp.register_plugin(asimp);
-            bv_simplifier_params bv_params;
-            bv_simplifier_plugin * bvsimp = alloc(bv_simplifier_plugin, m_manager, *bsimp, bv_params);
-            simp.register_plugin(bvsimp);
-
-            macro_manager mm(m_manager, simp);
-            quasi_macros qm(m_manager, mm, simp);
->>>>>>> b8a81bcb
             bool more = true;
 
             expr_ref_vector forms(m_manager), new_forms(m_manager);
