/*++
Copyright (c) 2011 Microsoft Corporation

Module Name:

    cmd_context.h

Abstract:
    Ultra-light command context.
    It provides a generic command pluging infrastructure.
    A command context also provides names (aka symbols) to Z3 objects. 
    These names are used to reference Z3 objects in commands.

Author:

    Leonardo (leonardo) 2011-03-01

Notes:

--*/
#ifndef CMD_CONTEXT_H_
#define CMD_CONTEXT_H_

#include<sstream>
#include<vector>
#include"ast.h"
#include"ast_printer.h"
#include"pdecl.h"
#include"dictionary.h"
#include"solver.h"
#include"datatype_decl_plugin.h"
#include"stopwatch.h"
#include"cmd_context_types.h"
#include"event_handler.h"
#include"sexpr.h"
#include"tactic_manager.h"
#include"check_logic.h"
#include"progress_callback.h"
#include"scoped_ptr_vector.h"
#include"context_params.h"


class func_decls {
    func_decl * m_decls;
public:
    func_decls():m_decls(0) {}
    func_decls(ast_manager & m, func_decl * f);
    void finalize(ast_manager & m);
    bool contains(func_decl * f) const;
    bool insert(ast_manager & m, func_decl * f);
    void erase(ast_manager & m, func_decl * f);
    bool more_than_one() const;
    bool clash(func_decl * f) const;
    bool empty() const { return m_decls == 0; }
    func_decl * first() const;
    func_decl * find(unsigned arity, sort * const * domain, sort * range) const;
    func_decl * find(ast_manager & m, unsigned num_args, expr * const * args, sort * range) const;
};

/**
   \brief Generic wrapper.
*/
class object_ref {
    unsigned m_ref_count;
public:
    object_ref():m_ref_count(0) {}
    virtual ~object_ref() {}
    virtual void finalize(cmd_context & ctx) = 0;
    void inc_ref(cmd_context & ctx) {
        m_ref_count++;
    }
    void dec_ref(cmd_context & ctx) {
        SASSERT(m_ref_count > 0);
        m_ref_count--;
        if (m_ref_count == 0) {
            finalize(ctx);
            dealloc(this);
        }
    }
    virtual char const * kind() const = 0;
};

class ast_object_ref : public object_ref {
    ast * m_ast;
public:
    ast_object_ref(cmd_context & ctx, ast * a);
    virtual void finalize(cmd_context & ctx);
    ast * get_ast() const { return m_ast; }
    static char const * cls_kind() { return "AST"; }
    virtual char const * kind() const { return cls_kind(); }
};

class stream_ref {
    std::string    m_default_name;
    std::ostream & m_default;
    std::string    m_name;
    std::ostream * m_stream;
    bool           m_owner;
public:
    stream_ref(std::string n, std::ostream & d):m_default_name(n), m_default(d), m_name(n), m_stream(&d), m_owner(false) {}
    ~stream_ref() { reset(); }
    void set(char const * name);
    void reset();
    std::ostream & operator*() { return *m_stream; }
    char const * name() const { return m_name.c_str(); }
};

struct builtin_decl {
    family_id      m_fid;
    decl_kind      m_decl;
    builtin_decl * m_next;
    builtin_decl():m_fid(null_family_id), m_decl(0), m_next(0) {}
    builtin_decl(family_id fid, decl_kind k, builtin_decl * n = 0):m_fid(fid), m_decl(k), m_next(n) {}
};

class opt_wrapper : public check_sat_result {
public:
    virtual bool empty() = 0;
    virtual void push() = 0;
    virtual void pop(unsigned n) = 0;
    virtual lbool optimize() = 0;
    virtual void set_hard_constraints(ptr_vector<expr> & hard) = 0;
    virtual void display_assignment(std::ostream& out) = 0;
    virtual bool is_pareto() = 0;
    virtual void set_logic(symbol const& s) = 0;
    virtual bool print_model() const = 0;
    virtual void updt_params(params_ref const& p) = 0;
};

class cmd_context : public progress_callback, public tactic_manager, public ast_printer_context {
public:
    enum status {
        UNSAT, SAT, UNKNOWN
    };
    
    enum check_sat_state {
        css_unsat, css_sat, css_unknown, css_clear
    };
    
    typedef std::pair<unsigned, expr*> macro;

    struct scoped_watch {
        cmd_context &   m_ctx;
    public:
        scoped_watch(cmd_context & ctx):m_ctx(ctx) { m_ctx.m_watch.reset(); m_ctx.m_watch.start(); }
        ~scoped_watch() { m_ctx.m_watch.stop(); }
    };

protected:
    context_params               m_params;
    bool                         m_main_ctx;
    symbol                       m_logic;
    bool                         m_interactive_mode;
    bool                         m_global_decls;
    bool                         m_print_success;
    unsigned                     m_random_seed;
    bool                         m_produce_unsat_cores;
    bool                         m_produce_unsat_assumptions;
    bool                         m_produce_assignments;
    status                       m_status;
    bool                         m_numeral_as_real;
    bool                         m_ignore_check; // used by the API to disable check-sat() commands when parsing SMT 2.0 files.
    bool                         m_exit_on_error;
    
    static std::ostringstream    g_error_stream;

    ast_manager *                m_manager;
    bool                         m_own_manager;
    bool                         m_manager_initialized;
    bool                         m_rec_fun_declared;
    pdecl_manager *              m_pmanager;
    sexpr_manager *              m_sexpr_manager;
    check_logic                  m_check_logic;
    stream_ref                   m_regular;
    stream_ref                   m_diagnostic;
    dictionary<cmd*>             m_cmds;    
    dictionary<builtin_decl>     m_builtin_decls;
    scoped_ptr_vector<builtin_decl> m_extra_builtin_decls; // make sure that dynamically allocated builtin_decls are deleted
    dictionary<object_ref*>      m_object_refs; // anything that can be named.
    dictionary<sexpr*>           m_user_tactic_decls;

    dictionary<func_decls>       m_func_decls;
    obj_map<func_decl, symbol>   m_func_decl2alias;
    dictionary<psort_decl*>      m_psort_decls;
    dictionary<macro>            m_macros;
    // the following fields m_func_decls_stack, m_psort_decls_stack and m_exprs_stack are used when m_global_decls == false
    typedef std::pair<symbol, func_decl *> sf_pair;
    svector<sf_pair>             m_func_decls_stack;
    svector<symbol>              m_psort_decls_stack;
    svector<symbol>              m_macros_stack;
    // 
    ptr_vector<pdecl>            m_aux_pdecls;
    ptr_vector<expr>             m_assertions;
    std::vector<std::string>     m_assertion_strings;
    ptr_vector<expr>             m_assertion_names; // named assertions are represented using boolean variables.

    struct scope {
        unsigned m_func_decls_stack_lim;
        unsigned m_psort_decls_stack_lim;
        unsigned m_macros_stack_lim;
        unsigned m_aux_pdecls_lim;
        // only m_assertions_lim is relevant when m_global_decls = true
        unsigned m_assertions_lim;
    };

    svector<scope>               m_scopes;
    scoped_ptr<solver_factory>   m_solver_factory;
    scoped_ptr<solver_factory>   m_interpolating_solver_factory;
    ref<solver>                  m_solver;    
    ref<check_sat_result>        m_check_sat_result;
    ref<opt_wrapper>             m_opt;

    stopwatch                    m_watch;

    class dt_eh : public new_datatype_eh {
        cmd_context &             m_owner;
        datatype_util             m_dt_util;
    public:
        dt_eh(cmd_context & owner);
        virtual ~dt_eh();
        virtual void operator()(sort * dt);
    };

    friend class dt_eh;
    scoped_ptr<dt_eh>             m_dt_eh;

    class pp_env;
    friend class pp_env;

    scoped_ptr<pp_env>            m_pp_env;
    pp_env & get_pp_env() const;

    void register_builtin_sorts(decl_plugin * p);
    void register_builtin_ops(decl_plugin * p);
    void load_plugin(symbol const & name, bool install_names, svector<family_id>& fids);
    void init_manager_core(bool new_manager);
    void init_manager();
    void init_external_manager();
    void reset_cmds();
    void finalize_cmds();

    void restore_func_decls(unsigned old_sz);
    void restore_psort_decls(unsigned old_sz);
    void restore_macros(unsigned old_sz);
    void restore_aux_pdecls(unsigned old_sz);
    void restore_assertions(unsigned old_sz);

    void erase_func_decl_core(symbol const & s, func_decl * f);
    void erase_psort_decl_core(symbol const & s);
    void erase_macro_core(symbol const & s);

    bool logic_has_arith() const;
    bool logic_has_bv() const;
    bool logic_has_pb() const;
    bool logic_has_seq() const;
    bool logic_has_array() const;
    bool logic_has_datatype() const;
    bool logic_has_fpa() const;
<<<<<<< HEAD
    bool logic_has_str() const;
    bool supported_logic(symbol const & s) const;
=======
>>>>>>> c67cf165

    void print_unsupported_msg() { regular_stream() << "unsupported" << std::endl; }
    void print_unsupported_info(symbol const& s, int line, int pos) { if (s != symbol::null) diagnostic_stream() << "; " << s << " line: " << line << " position: " << pos << std::endl;}

    void mk_solver();

public:
    cmd_context(bool main_ctx = true, ast_manager * m = 0, symbol const & l = symbol::null);
    ~cmd_context(); 
    void set_cancel(bool f);
    context_params  & params() { return m_params; }
    solver_factory &get_solver_factory() { return *m_solver_factory; }
    solver_factory &get_interpolating_solver_factory() { return *m_interpolating_solver_factory; }
    opt_wrapper*  get_opt();
    void          set_opt(opt_wrapper* o);
    void global_params_updated(); // this method should be invoked when global (and module) params are updated.
    bool set_logic(symbol const & s);
    bool has_logic() const { return m_logic != symbol::null; }
    symbol const & get_logic() const { return m_logic; }
    bool is_logic(char const * l_name) const { return has_logic() && strcmp(m_logic.bare_str(), l_name) == 0; }
    bool numeral_as_real() const { return m_numeral_as_real; }
    void set_numeral_as_real(bool f) { m_numeral_as_real = f; }
    void set_interactive_mode(bool flag) { m_interactive_mode = flag; }
    void set_ignore_check(bool flag) { m_ignore_check = flag; }
    void set_exit_on_error(bool flag) { m_exit_on_error = flag; }
    bool exit_on_error() const { return m_exit_on_error; }
    bool interactive_mode() const { return m_interactive_mode; }
    void set_print_success(bool flag) { m_print_success = flag; }
    bool print_success_enabled() const { return m_print_success; }
    void print_success() { if (print_success_enabled())  regular_stream() << "success" << std::endl; }
    void print_unsupported(symbol const & s, int line, int pos) { print_unsupported_msg(); print_unsupported_info(s, line, pos); }
    bool global_decls() const { return m_global_decls; }
    void set_global_decls(bool flag) { SASSERT(!has_manager()); m_global_decls = flag; }
    unsigned random_seed() const { return m_random_seed; }
    void set_random_seed(unsigned s) { m_random_seed = s; }
    bool produce_models() const;
    bool produce_proofs() const;
    bool produce_interpolants() const;
    bool produce_unsat_cores() const;
    bool well_sorted_check_enabled() const;
    bool validate_model_enabled() const;
    void set_produce_models(bool flag);
    void set_produce_unsat_cores(bool flag);
    void set_produce_proofs(bool flag);
    void set_produce_interpolants(bool flag);
    void set_produce_unsat_assumptions(bool flag) { m_produce_unsat_assumptions = flag; }
    bool produce_assignments() const { return m_produce_assignments; }
    bool produce_unsat_assumptions() const { return m_produce_unsat_assumptions; }
    void set_produce_assignments(bool flag) { m_produce_assignments = flag; }
    void set_status(status st) { m_status = st; }
    status get_status() const { return m_status; }
    std::string reason_unknown() const;

    bool has_manager() const { return m_manager != 0; }
    ast_manager & m() const { const_cast<cmd_context*>(this)->init_manager(); return *m_manager; }
    virtual ast_manager & get_ast_manager() { return m(); }
    pdecl_manager & pm() const { if (!m_pmanager) const_cast<cmd_context*>(this)->init_manager(); return *m_pmanager; }
    sexpr_manager & sm() const { if (!m_sexpr_manager) const_cast<cmd_context*>(this)->m_sexpr_manager = alloc(sexpr_manager); return *m_sexpr_manager; }
 
    void set_solver_factory(solver_factory * s);
    void set_interpolating_solver_factory(solver_factory * s);
    void set_check_sat_result(check_sat_result * r) { m_check_sat_result = r; }
    check_sat_result * get_check_sat_result() const { return m_check_sat_result.get(); }
    check_sat_state cs_state() const;
    void validate_model();
    void display_model(model_ref& mdl);

    void register_plugin(symbol const & name, decl_plugin * p, bool install_names);    
    bool is_func_decl(symbol const & s) const;
    bool is_sort_decl(symbol const& s) const { return m_psort_decls.contains(s); }
    void insert(cmd * c);
    void insert(symbol const & s, func_decl * f); 
    void insert(func_decl * f) { insert(f->get_name(), f); }
    void insert(symbol const & s, psort_decl * p);
    void insert(psort_decl * p) { insert(p->get_name(), p); }
    void insert(symbol const & s, unsigned arity, expr * t);
    void insert(symbol const & s, object_ref *);
    void insert(tactic_cmd * c) { tactic_manager::insert(c); }
    void insert(probe_info * p) { tactic_manager::insert(p); } 
    void insert_user_tactic(symbol const & s, sexpr * d); 
    void insert_aux_pdecl(pdecl * p);
    void insert_rec_fun(func_decl* f, expr_ref_vector const& binding, svector<symbol> const& ids, expr* e);
    func_decl * find_func_decl(symbol const & s) const;
    func_decl * find_func_decl(symbol const & s, unsigned num_indices, unsigned const * indices, 
                               unsigned arity, sort * const * domain, sort * range) const;
    psort_decl * find_psort_decl(symbol const & s) const;
    macro find_macro(symbol const & s) const;
    cmd * find_cmd(symbol const & s) const;
    sexpr * find_user_tactic(symbol const & s) const;
    object_ref * find_object_ref(symbol const & s) const;
    void mk_const(symbol const & s, expr_ref & result) const;
    void mk_app(symbol const & s, unsigned num_args, expr * const * args, unsigned num_indices, parameter const * indices, sort * range, 
                expr_ref & r) const;
    void erase_cmd(symbol const & s);
    void erase_func_decl(symbol const & s);
    void erase_func_decl(symbol const & s, func_decl * f);
    void erase_func_decl(func_decl * f) { erase_func_decl(f->get_name(), f); }
    void erase_psort_decl(symbol const & s);
    void erase_macro(symbol const & s);
    void erase_object_ref(symbol const & s);
    void erase_user_tactic(symbol const & s);
    void reset_func_decls();
    void reset_psort_decls();
    void reset_macros();
    void reset_object_refs();
    void reset_user_tactics();
    void set_regular_stream(char const * name) { m_regular.set(name); }
    void set_diagnostic_stream(char const * name); 
    virtual std::ostream & regular_stream() { return *m_regular; }
    virtual std::ostream & diagnostic_stream() { return *m_diagnostic; }
    char const * get_regular_stream_name() const { return m_regular.name(); }
    char const * get_diagnostic_stream_name() const { return m_diagnostic.name(); }
    typedef dictionary<cmd*>::iterator cmd_iterator;
    cmd_iterator begin_cmds() const { return m_cmds.begin(); }
    cmd_iterator end_cmds() const { return m_cmds.end(); }

    typedef dictionary<sexpr*>::iterator user_tactic_iterator;
    user_tactic_iterator begin_user_tactics() const { return m_user_tactic_decls.begin(); }
    user_tactic_iterator end_user_tactics() const { return m_user_tactic_decls.end(); }

    void display_assertions();
    void display_statistics(bool show_total_time = false, double total_time = 0.0);
    void reset(bool finalize = false);
    void assert_expr(expr * t);
    void assert_expr(symbol const & name, expr * t);
    void push_assert_string(std::string const & s) { SASSERT(m_interactive_mode); m_assertion_strings.push_back(s); }
    void push();
    void push(unsigned n);
    void pop(unsigned n);
    void check_sat(unsigned num_assumptions, expr * const * assumptions);
    void get_consequences(expr_ref_vector const& assumptions, expr_ref_vector const& vars, expr_ref_vector & conseq);
    void reset_assertions();
    // display the result produced by a check-sat or check-sat-using commands in the regular stream
    void display_sat_result(lbool r);
    // check if result produced by check-sat or check-sat-using matches the known status
    void validate_check_sat_result(lbool r); 
    unsigned num_scopes() const { return m_scopes.size(); }

    dictionary<macro> const & get_macros() const { return m_macros; }

    bool is_model_available() const;

    double get_seconds() const { return m_watch.get_seconds(); }

    ptr_vector<expr>::const_iterator begin_assertions() const { return m_assertions.begin(); }
    ptr_vector<expr>::const_iterator end_assertions() const { return m_assertions.end(); }

    ptr_vector<expr>::const_iterator begin_assertion_names() const { return m_assertion_names.begin(); }
    ptr_vector<expr>::const_iterator end_assertion_names() const { return m_assertion_names.end(); }

    /**
       \brief Hack: consume assertions if there are no scopes.
       This method is useful for reducing memory consumption in huge benchmarks were incrementality is not an issue.
    */
    bool consume_assertions() {
        if (num_scopes() > 0)
            return false;
        restore_assertions(0);
        return true;
    }

    format_ns::format * pp(sort * s) const;
    virtual void pp(sort * s, format_ns::format_ref & r) const { r = pp(s); }
    virtual void pp(func_decl * f, format_ns::format_ref & r) const;
    virtual void pp(expr * n, unsigned num_vars, char const * var_prefix, format_ns::format_ref & r, sbuffer<symbol> & var_names) const;
    virtual void pp(expr * n, format_ns::format_ref & r) const;
    virtual void display(std::ostream & out, sort * s, unsigned indent = 0) const;
    virtual void display(std::ostream & out, expr * n, unsigned indent, unsigned num_vars, char const * var_prefix, sbuffer<symbol> & var_names) const;
    virtual void display(std::ostream & out, expr * n, unsigned indent = 0) const;
    virtual void display(std::ostream & out, func_decl * f, unsigned indent = 0) const;

    // dump assertions in out using the pretty printer.
    void dump_assertions(std::ostream & out) const;

    // display assertions as a SMT2 benchmark.
    void display_smt2_benchmark(std::ostream & out, unsigned num, expr * const * assertions, symbol const & logic = symbol::null) const;


    virtual void slow_progress_sample();
    virtual void fast_progress_sample();
};

std::ostream & operator<<(std::ostream & out, cmd_context::status st);

#endif<|MERGE_RESOLUTION|>--- conflicted
+++ resolved
@@ -256,11 +256,7 @@
     bool logic_has_array() const;
     bool logic_has_datatype() const;
     bool logic_has_fpa() const;
-<<<<<<< HEAD
     bool logic_has_str() const;
-    bool supported_logic(symbol const & s) const;
-=======
->>>>>>> c67cf165
 
     void print_unsupported_msg() { regular_stream() << "unsupported" << std::endl; }
     void print_unsupported_info(symbol const& s, int line, int pos) { if (s != symbol::null) diagnostic_stream() << "; " << s << " line: " << line << " position: " << pos << std::endl;}
