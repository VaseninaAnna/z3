/*++
Copyright (c) 2013 Microsoft Corporation

Module Name:

    theory_pb.cpp

Abstract:

    Pseudo-Boolean theory plugin.

Author:

    Nikolaj Bjorner (nbjorner) 2013-11-05

Notes:


--*/

#include "theory_pb.h"
#include "smt_context.h"
#include "ast_pp.h"
#include "sorting_network.h"
#include "uint_set.h"

namespace smt {

    void theory_pb::ineq::negate() {
        m_lit.neg();
        numeral sum(0);
        for (unsigned i = 0; i < size(); ++i) {
            m_args[i].first.neg();
            sum += coeff(i);
        }
        m_k = sum - m_k + numeral::one();
        SASSERT(well_formed());
    }

    void theory_pb::ineq::reset() {
        m_max_coeff.reset();
        m_watch_sz = 0;
        m_max_sum.reset();
        m_num_propagations = 0;
        m_compilation_threshold = UINT_MAX;
        m_compiled = l_false;
        m_args.reset();
        m_k.reset();
    }


    void theory_pb::ineq::unique() {
        numeral& k = m_k;
        arg_t& args = m_args;
        // normalize first all literals to be positive:
        // then we can compare them more easily.
        for (unsigned i = 0; i < size(); ++i) {
            if (lit(i).sign()) {
                args[i].first.neg();
                k -= coeff(i);
                args[i].second = -coeff(i);
            }
        }
        // remove constants
        for (unsigned i = 0; i < size(); ++i) {
            if (lit(i) == true_literal) {
                k += coeff(i);
                std::swap(args[i], args[size()-1]);
                args.pop_back();
            }
            else if (lit(i) == false_literal) {
                std::swap(args[i], args[size()-1]);
                args.pop_back();                
            }
        }
        // sort and coalesce arguments:
        std::sort(args.begin(), args.end());
        for (unsigned i = 0; i + 1 < size(); ++i) {
            if (lit(i) == args[i+1].first) {
                args[i].second += coeff(i+1);
                for (unsigned j = i+1; j + 1 < size(); ++j) {
                    args[j] = args[j+1];
                }
                args.pop_back();
            }
            if (coeff(i).is_zero()) {
                for (unsigned j = i; j + 1 < size(); ++j) {
                    args[j] = args[j+1];
                }
                args.pop_back();
            }
        }            
    }

    lbool theory_pb::ineq::normalize() {

        numeral& k = m_k;
        arg_t& args = m_args;

        // 
        // Ensure all coefficients are positive:
        //    c*l + y >= k 
        // <=> 
        //    c*(1-~l) + y >= k
        // <=>
        //    c - c*~l + y >= k
        // <=> 
        //    -c*~l + y >= k - c
        // 
        numeral sum(0);
        for (unsigned i = 0; i < size(); ++i) {
            numeral c = coeff(i);
            if (c.is_neg()) {
                args[i].second = -c;
                args[i].first = ~lit(i);
                k -= c;
            }
            sum += coeff(i);
        }
        // detect tautologies:
        if (k <= numeral::zero()) {
            args.reset();
            return l_true;
        }
        // detect infeasible constraints:
        if (sum < k) {
            args.reset();
            return l_false;
        }

        // normalize to integers.
        numeral d(denominator(k));
        for (unsigned i = 0; i < size(); ++i) {
            d = lcm(d, denominator(coeff(i)));
        }
        if (!d.is_one()) {
            k *= d;
            for (unsigned i = 0; i < size(); ++i) {
                args[i].second *= d;
            }            
        }

        // Ensure the largest coefficient is not larger than k:
        sum = numeral::zero();
        for (unsigned i = 0; i < size(); ++i) {
            numeral c = coeff(i);
            if (c > k) {
                args[i].second = k;
            }
            sum += coeff(i);
        }
        SASSERT(!args.empty());

        // normalize tight inequalities to unit coefficients.
        if (sum == k) {
            for (unsigned i = 0; i < size(); ++i) {
                args[i].second = numeral::one();
            }
            k = numeral(size());
        }

        // apply cutting plane reduction:
        numeral g(0);
        for (unsigned i = 0; !g.is_one() && i < size(); ++i) {
            numeral c = coeff(i);
            if (c != k) {
                if (g.is_zero()) {
                    g = c;
                }
                else {
                    g = gcd(g, c);
                }
            }
        }
        if (g.is_zero()) {
            // all coefficients are equal to k.
            for (unsigned i = 0; i < size(); ++i) {
                SASSERT(coeff(i) == k);
                args[i].second = numeral::one();
            }
            k = numeral::one();
        }
        else if (g > numeral::one()) {
            //
            // Example 5x + 5y + 2z + 2u >= 5
            // becomes 3x + 3y + z + u >= 3
            // 
            numeral k_new = div(k, g);    
            if (!(k % g).is_zero()) {     // k_new is the ceiling of k / g.
                k_new++;
            }
            for (unsigned i = 0; i < size(); ++i) {
                SASSERT(coeff(i).is_pos());
                numeral c = coeff(i);
                if (c == k) {
                    c = k_new;
                }
                else {
                    c = div(c, g);
                }
                args[i].second = c;
                SASSERT(coeff(i).is_pos());
            }
            k = k_new;            
        }
        //
        // normalize coefficients that fall within a range
        // k/n <= ... < k/(n-1) for some n = 1,2,...
        //
        // e.g, k/n <= min <= max < k/(n-1)
        //      k/min <= n, n-1 < k/max
        // .    floor(k/max) = ceil(k/min) - 1  
        // .    floor(k/max) < k/max
        //
        // example: k = 5, min = 3, max = 4: 5/3 -> 2   5/4 -> 1, n = 2
        // replace all coefficients by 1, and k by 2.
        //
        if (!k.is_one()) {
            numeral min = coeff(0), max = coeff(0);
            for (unsigned i = 1; i < size(); ++i) {
                if (coeff(i) < min) min = coeff(i);
                if (coeff(i) > max) max = coeff(i);
            }            
            numeral n0 = k/max;
            numeral n1 = floor(n0);
            numeral n2 = ceil(k/min) - numeral::one();
            if (n1 == n2 && !n0.is_int()) {
                for (unsigned i = 0; i < size(); ++i) {
                    args[i].second = numeral::one();
                }
                k = n1 + numeral::one();
            }
        }
        
        SASSERT(well_formed());
        return l_undef;
    }

    app_ref theory_pb::ineq::to_expr(context& ctx, ast_manager& m) {
        expr_ref tmp(m);
        app_ref result(m);
        svector<rational> coeffs;
        expr_ref_vector args(m);
        for (unsigned i = 0; i < size(); ++i) {
            ctx.literal2expr(lit(i), tmp);
            args.push_back(tmp);
            coeffs.push_back(coeff(i));
        }
        pb_util pb(m);
        result = pb.mk_ge(coeffs.size(), coeffs.c_ptr(), args.c_ptr(), k());
        return result;
    }

    bool theory_pb::ineq::well_formed() const {
        SASSERT(k().is_pos());
        uint_set vars;
        numeral sum = numeral::zero();
        for (unsigned i = 0; i < size(); ++i) {
            SASSERT(coeff(i) <= k());
            SASSERT(numeral::one() <= coeff(i));
            SASSERT(lit(i) != true_literal);
            SASSERT(lit(i) != false_literal);
            SASSERT(lit(i) != null_literal);
            SASSERT(!vars.contains(lit(i).var()));
            vars.insert(lit(i).var());
            sum += coeff(i);
        }
        SASSERT(sum >= k());
        return true;
    }
    
    theory_pb::theory_pb(ast_manager& m):
        theory(m.mk_family_id("pb")),
        m_util(m),
        m_lemma(null_literal)
    {}

    theory_pb::~theory_pb() {
        reset_eh();
    }

    theory * theory_pb::mk_fresh(context * new_ctx) { 
        return alloc(theory_pb, new_ctx->get_manager()); 
    }

    bool theory_pb::internalize_atom(app * atom, bool gate_ctx) {
        context& ctx   = get_context();
        ast_manager& m = get_manager();
        unsigned num_args = atom->get_num_args();
        SASSERT(m_util.is_at_most_k(atom) || m_util.is_le(atom) || m_util.is_ge(atom));

        if (ctx.b_internalized(atom)) {
            return false;
        }

        m_stats.m_num_predicates++;

        SASSERT(!ctx.b_internalized(atom));
        bool_var abv = ctx.mk_bool_var(atom);
        ctx.set_var_theory(abv, get_id());

        ineq* c = alloc(ineq, literal(abv));
        c->m_k = m_util.get_k(atom);
        numeral& k = c->m_k;
        arg_t& args = c->m_args;

        // extract literals and coefficients.
        for (unsigned i = 0; i < num_args; ++i) {
            expr* arg = atom->get_arg(i);
            literal l = compile_arg(arg);
            numeral c = m_util.get_coeff(atom, i);
            args.push_back(std::make_pair(l, c));
        }
        if (m_util.is_at_most_k(atom) || m_util.is_le(atom)) {
            // turn W <= k into -W >= -k
            for (unsigned i = 0; i < args.size(); ++i) {
                args[i].second = -args[i].second;
            }
            k = -k;
        }
        else {
            SASSERT(m_util.is_at_least_k(atom) || m_util.is_ge(atom));
        }
        c->unique();
        lbool is_true = c->normalize();

        literal lit(abv);
        switch(is_true) {
        case l_false: 
            lit = ~lit;
            // fall-through
        case l_true: 
            ctx.mk_th_axiom(get_id(), 1, &lit);
            TRACE("pb", tout << mk_pp(atom, m) << " := " << lit << "\n";);
            dealloc(c);
            return true;
        case l_undef: 
            break;
        }

        // TBD: special cases: args.size() == 1
        
        // maximal coefficient:
        numeral& max_coeff = c->m_max_coeff;
        max_coeff = numeral::zero();
        for (unsigned i = 0; i < args.size(); ++i) {
            max_coeff = std::max(max_coeff, args[i].second);
        }


        // pre-compile threshold for cardinality
        bool is_cardinality = true;
        for (unsigned i = 0; is_cardinality && i < args.size(); ++i) {
            is_cardinality = (args[i].second.is_one());
        }
        if (is_cardinality) {
            unsigned log = 1, n = 1;
            while (n <= args.size()) {
                ++log;
                n *= 2;
            }
            unsigned th = 10*args.size()*log;
            c->m_compilation_threshold = th;
            TRACE("pb", tout << "compilation threshold: " << th << "\n";);
        }
        else {
            c->m_compilation_threshold = UINT_MAX;
        }
        m_ineqs.insert(abv, c);
        m_ineqs_trail.push_back(abv);

        TRACE("pb", display(tout, *c););

        return true;
    }

    literal theory_pb::compile_arg(expr* arg) {
        context& ctx = get_context();
        ast_manager& m = get_manager();

        bool_var bv;
        bool has_bv = false;
        bool negate = m.is_not(arg, arg);
        SASSERT(!m.is_not(arg));
        if (!ctx.b_internalized(arg)) {
            ctx.internalize(arg, false);
        }
        if (ctx.b_internalized(arg)) {
            bv = ctx.get_bool_var(arg);
            if (is_uninterp(arg) && null_theory_var == ctx.get_var_theory(bv)) {
                ctx.set_var_theory(bv, get_id());
            }
            has_bv = (ctx.get_var_theory(bv) == get_id());
#if 0
        TBD:
            if (!has_bv) {
                if (!ctx.e_internalized(arg)) {
                    ctx.internalize(arg, false);
                    SASSERT(ctx.e_internalized(arg));
                }
                enode* n = ctx.get_enode(arg);
                theory_var v = mk_var(n);
                ctx.attach_th_var(n, this, v);
            }
#endif
        }
        else if (m.is_true(arg)) {
            bv = true_bool_var;
            has_bv = true;
        }
        else if (m.is_false(arg)) {
            bv = true_bool_var;
            has_bv = true;
            negate = !negate;
        }


        // assumes relevancy level = 2 or 0.
        // TBD: should should have been like an uninterpreted
        // function intenalize, where enodes for each argument
        // is available. 
        if (!has_bv) {
            expr_ref tmp(m), fml(m);
            tmp = m.mk_fresh_const("pb_proxy",m.mk_bool_sort());
            fml = m.mk_iff(tmp, arg);
            TRACE("pb", tout << "create proxy " << fml << "\n";);
            ctx.internalize(fml, false);
            SASSERT(ctx.b_internalized(tmp));
            bv = ctx.get_bool_var(tmp);
            SASSERT(null_theory_var == ctx.get_var_theory(bv));
            ctx.set_var_theory(bv, get_id());
            literal lit(ctx.get_bool_var(fml));
            ctx.mk_th_axiom(get_id(), 1, &lit);
            ctx.mark_as_relevant(tmp);
        }
        return negate?~literal(bv):literal(bv);
    }

    void theory_pb::del_watch(watch_list& watch, unsigned index, ineq& c, unsigned ineq_index) {
        if (index < watch.size()) {
            std::swap(watch[index], watch[watch.size()-1]);
        }
        watch.pop_back();
        
        SASSERT(ineq_index < c.watch_size());
        numeral coeff = c.coeff(ineq_index);
        if (ineq_index + 1 < c.watch_size()) {
            std::swap(c.m_args[ineq_index], c.m_args[c.watch_size()-1]);
        }
        --c.m_watch_sz;
        c.m_max_sum  -= coeff;
        if (c.max_coeff() == coeff) {
            coeff = c.coeff(0);
            for (unsigned i = 1; coeff != c.max_coeff() && i < c.m_watch_sz; ++i) {
                if (coeff < c.coeff(i)) coeff = c.coeff(i);
            }
            c.set_max_coeff(coeff);
        }

        // current index of unwatched literal is c.watch_size().
    }

    void theory_pb::add_watch(ineq& c, unsigned i) {
        literal lit = c.lit(i);
        bool_var v = lit.var();
        c.m_max_sum += c.coeff(i);
        SASSERT(i >= c.watch_size());
        if (i > c.watch_size()) {
            std::swap(c.m_args[i], c.m_args[c.watch_size()]);
        }
        ++c.m_watch_sz;
        ptr_vector<ineq>* ineqs;
        if (!m_watch.find(lit.index(), ineqs)) {
            ineqs = alloc(ptr_vector<ineq>);
            m_watch.insert(lit.index(), ineqs);
        }
        ineqs->push_back(&c);
    }

    void theory_pb::collect_statistics(::statistics& st) const {
        st.update("pb conflicts", m_stats.m_num_conflicts);
        st.update("pb propagations", m_stats.m_num_propagations);
        st.update("pb predicates", m_stats.m_num_predicates);        
        st.update("pb compilations", m_stats.m_num_compiles);
    }
    
    void theory_pb::reset_eh() {
        
        // m_watch;
        u_map<ptr_vector<ineq>*>::iterator it = m_watch.begin(), end = m_watch.end();
        for (; it != end; ++it) {
            dealloc(it->m_value);
        }
        u_map<ineq*>::iterator itc = m_ineqs.begin(), endc = m_ineqs.end();
        for (; itc != endc; ++itc) {
            dealloc(itc->m_value);
        }
        m_watch.reset();
        m_ineqs.reset();
        m_ineqs_trail.reset();
        m_ineqs_lim.reset();
        m_assign_ineqs_trail.reset();
        m_assign_ineqs_lim.reset();
        m_stats.reset();
        m_to_compile.reset();
    }

    void theory_pb::new_eq_eh(theory_var v1, theory_var v2) {
        IF_VERBOSE(0, verbose_stream() << v1 << " = " << v2 << "\n";);
    }
    
    final_check_status theory_pb::final_check_eh() {
        TRACE("pb", display(tout););
        DEBUG_CODE(validate_final_check(););
        return FC_DONE;
    }

    void theory_pb::validate_final_check() {
        u_map<ineq*>::iterator itc = m_ineqs.begin(), endc = m_ineqs.end();
        for (; itc != endc; ++itc) {
            validate_final_check(*itc->m_value);                
        }
    }

    void theory_pb::validate_final_check(ineq& c) {
        context& ctx = get_context();

        if (ctx.get_assignment(c.lit()) == l_undef) {
            return;
        }
        if (!ctx.is_relevant(c.lit())) {
            return;
        }
        numeral sum = numeral::zero(), maxsum = numeral::zero();
        for (unsigned i = 0; i < c.size(); ++i) {
            switch(ctx.get_assignment(c.lit(i))) {
            case l_true:
                sum += c.coeff(i);
            case l_undef:
                maxsum += c.coeff(i);
                break;
            }
        }
        TRACE("pb", display(tout << "validate: ", c, true);
              tout << "sum: " << sum << " " << maxsum << " ";
              tout << ctx.get_assignment(c.lit()) << "\n";
              );

        SASSERT(sum <= maxsum);
        SASSERT((sum >= c.k()) == (ctx.get_assignment(c.lit()) == l_true));
        SASSERT((maxsum < c.k()) == (ctx.get_assignment(c.lit()) == l_false));
    }


    void theory_pb::assign_eh(bool_var v, bool is_true) {
        context& ctx = get_context();
        ptr_vector<ineq>* ineqs = 0;
        literal nlit(v, is_true);
        TRACE("pb", tout << "assign: " << ~nlit << "\n";);
        if (m_watch.find(nlit.index(), ineqs)) {
            for (unsigned i = 0; i < ineqs->size(); ++i) {
                if (assign_watch(v, is_true, *ineqs, i)) {
                    // i was removed from watch list.
                    --i;
                }
            }
        }
        ineq* c = 0;
        if (m_ineqs.find(v, c)) {
            assign_ineq(*c, is_true);
        }
    }

    literal_vector& theory_pb::get_helpful_literals(ineq& c, bool negate) {
        numeral sum = numeral::zero();
        context& ctx = get_context();
        literal_vector& lits = get_lits();
        for (unsigned i = 0; sum < c.k() && i < c.size(); ++i) {
            literal l = c.lit(i);
            if (ctx.get_assignment(l) == l_true) {
                sum += c.coeff(i);
                if (negate) l = ~l;
                lits.push_back(l);
            }
        }
        SASSERT(sum >= c.k());        
        return lits;
    }

    literal_vector& theory_pb::get_unhelpful_literals(ineq& c, bool negate) {
        context& ctx = get_context();
        literal_vector& lits = get_lits();
        for (unsigned i = 0; i < c.size(); ++i) {
            literal l = c.lit(i);
            if (ctx.get_assignment(l) == l_false) {
                if (negate) l = ~l;
                lits.push_back(l);
            }
        }
        return lits;
    }

    /**
       \brief propagate assignment to inequality.
       This is a basic, non-optimized implementation based
       on the assumption that inequalities are mostly units
       and/or relatively few compared to number of argumets.
     */
    void theory_pb::assign_ineq(ineq& c, bool is_true) {

        if (c.lit().sign() == is_true) {
            c.negate();
        }
        SASSERT(c.well_formed());

        context& ctx = get_context();
        numeral maxsum = numeral::zero();
        numeral mininc = numeral::zero();
        for (unsigned i = 0; i < c.size(); ++i) {
            lbool asgn = ctx.get_assignment(c.lit(i));
            if (asgn != l_false) {
                maxsum += c.coeff(i);
            }
            if (asgn == l_undef && (mininc.is_zero() || mininc > c.coeff(i))) {
                mininc = c.coeff(i);
            }
        }

        TRACE("pb", 
              tout << "assign: " << c.lit() << "\n";
              display(tout, c); );

        if (maxsum < c.k()) {
            literal_vector& lits = get_unhelpful_literals(c, false);
            lits.push_back(~c.lit());
            add_clause(c, lits);
        }
        else {
            c.m_max_sum = numeral::zero();
            c.m_watch_sz = 0;
            for (unsigned i = 0; c.max_sum() < c.k() + c.max_coeff() && i < c.size(); ++i) {
                if (ctx.get_assignment(c.lit(i)) != l_false) {
                    add_watch(c, i);
                }       
            }
            SASSERT(c.max_sum() >= c.k());
            m_assign_ineqs_trail.push_back(&c);
        }

        // perform unit propagation
        if (maxsum >= c.k() && maxsum - mininc < c.k()) { 
            literal_vector& lits = get_unhelpful_literals(c, true);
            lits.push_back(c.lit());
            for (unsigned i = 0; i < c.size(); ++i) {
                if (ctx.get_assignment(c.lit(i)) == l_undef) {
                    SASSERT(validate_assign(c, lits, c.lit(i)));
                    add_assign(c, lits, c.lit(i));
                }                
            }
        }
    }

    /**
       \brief v is assigned in inequality c. Update current bounds and watch list.
       Optimize for case where the c.lit() is True. This covers the case where 
       inequalities are unit literals and formulas in negation normal form 
       (inequalities are closed under negation).
       
     */
    bool theory_pb::assign_watch(bool_var v, bool is_true, watch_list& watch, unsigned watch_index) {
        bool removed = false;
        context& ctx = get_context();
        ineq& c = *watch[watch_index];
        unsigned w = c.find_lit(v, 0, c.watch_size());

        SASSERT(ctx.get_assignment(c.lit()) == l_true);
        SASSERT(is_true == c.lit(w).sign());

        //
        // max_sum is decreased.
        // Adjust set of watched literals.
        //
        
        numeral k = c.k();
        numeral coeff = c.coeff(w);
        
        for (unsigned i = c.watch_size(); c.max_sum() - coeff < k + c.max_coeff() && i < c.size(); ++i) {
            if (ctx.get_assignment(c.lit(i)) != l_false) {
                add_watch(c, i);
            }
        }        
        
        if (c.max_sum() - coeff < k) {
            //
            // L: 3*x1 + 2*x2 + x4 >= 3, but x1 <- 0, x2 <- 0
            // create clause x1 or x2 or ~L
            // 
            literal_vector& lits = get_unhelpful_literals(c, false);
            lits.push_back(~c.lit());
            add_clause(c, lits);
        }
        else {
            del_watch(watch, watch_index, c, w);
            removed = true;
            if (c.max_sum() < k + c.max_coeff()) {
                
                //
                // opportunities for unit propagation for unassigned 
                // literals whose coefficients satisfy
                // c.max_sum() < k
                //
                // L: 3*x1 + 2*x2 + x4 >= 3, but x1 <- 0
                // Create clauses x1 or ~L or x2 
                //                x1 or ~L or x4
                //
                
                literal_vector& lits = get_unhelpful_literals(c, true);
                lits.push_back(c.lit());
                for (unsigned i = 0; i < c.size(); ++i) {
                    if (c.max_sum() - c.coeff(i) < k && ctx.get_assignment(c.lit(i)) == l_undef) {
                        SASSERT(validate_assign(c, lits, c.lit(i)));
                        add_assign(c, lits, c.lit(i));                            
                    }
                }
            }
            //
            // else: c.max_sum() >= k + c.max_coeff()
            // we might miss opportunities for unit propagation if 
            // max_coeff is not the maximal coefficient
            // of the current unassigned literal, but we can
            // rely on eventually learning this from propagations.
            //
        }

        TRACE("pb", 
              tout << "assign: " << literal(v,!is_true) << "\n";
              display(tout, c); );


        return removed;
    }

    struct theory_pb::sort_expr {
        theory_pb& th;
        context&     ctx;
        ast_manager& m;
        expr_ref_vector m_trail;
        sort_expr(theory_pb& th):
            th(th), 
            ctx(th.get_context()), 
            m(th.get_manager()), 
            m_trail(m) {}
        typedef expr* T;
        typedef expr_ref_vector vector;

        T mk_ite(T a, T b, T c) { 
            if (m.is_true(a)) {
                return b;
            }
            if (m.is_false(a)) {
                return c;
            }
            if (b == c) {
                return b;
            }
            m_trail.push_back(m.mk_ite(a, b, c));
            return m_trail.back();
        }

        T mk_le(T a, T b) {
            return mk_ite(b, a, m.mk_true());
        }

        T mk_default() {
            return m.mk_false();
        }       

        literal internalize(ineq& ca, expr* e) {
            obj_map<expr, literal> cache;
            expr_ref_vector trail(m);
            for (unsigned i = 0; i < ca.size(); ++i) {
                expr_ref tmp(m);
                ctx.literal2expr(ca.lit(i), tmp);
                cache.insert(tmp, ca.lit(i));
                trail.push_back(tmp);
            }
            cache.insert(m.mk_false(), false_literal);
            cache.insert(m.mk_true(),  true_literal);
            ptr_vector<expr> todo;
            todo.push_back(e);
            expr *a, *b, *c;
            literal la, lb, lc;
            while (!todo.empty()) {
                expr* t = todo.back();
                if (cache.contains(t)) {
                    todo.pop_back();
                    continue;
                }
                VERIFY(m.is_ite(t, a, b, c));
                unsigned sz = todo.size();
                if (!cache.find(a, la)) {
                    todo.push_back(a);
                }
                if (!cache.find(b, lb)) {
                    todo.push_back(b);
                }
                if (!cache.find(c, lc)) {
                    todo.push_back(c);
                }
                if (sz != todo.size()) {
                    continue;
                }
                todo.pop_back();
                cache.insert(t, mk_ite(ca, t, la, lb, lc));                
            }
            return cache.find(e);
        }

        literal mk_ite(ineq& ca, expr* t, literal a, literal b, literal c) {
            if (a == true_literal) {
                return b;
            }
            else if (a == false_literal) {
                return c;
            }
            else if (b == true_literal && c == false_literal) {
                return a;
            }
            else if (b == false_literal && c == true_literal) {
                return ~a;
            }
            else if (b == c) {
                return b;
            }
            else {                
                literal l;
                if (ctx.b_internalized(t)) {
                    l = literal(ctx.get_bool_var(t));
                }
                else {
                    l = literal(ctx.mk_bool_var(t));
                }
                add_clause(~l, ~a,  b);
                add_clause(~l,  a,  c);
                add_clause(l,  ~a, ~b);
                add_clause(l,   a, ~c);
                TRACE("pb", tout << mk_pp(t, m) << " ::= (if ";
                      ctx.display_detailed_literal(tout, a);
                      ctx.display_detailed_literal(tout << " ", b);
                      ctx.display_detailed_literal(tout << " ", c);
                      tout << ")\n";);
                return l;
            }
        }


        // auxiliary clauses don't get garbage collected.
        void add_clause(literal a, literal b, literal c) {
            literal_vector& lits = th.get_lits();
            if (a != null_literal) lits.push_back(a); 
            if (b != null_literal) lits.push_back(b); 
            if (c != null_literal) lits.push_back(c);         
            justification* js = 0;
            TRACE("pb",
                  ctx.display_literals_verbose(tout, lits.size(), lits.c_ptr()); tout << "\n";);
            ctx.mk_clause(lits.size(), lits.c_ptr(), js, CLS_AUX, 0);
        }            

        void add_clause(literal l1, literal l2) {
            add_clause(l1, l2, null_literal);
        }

    };


    void theory_pb::inc_propagations(ineq& c) {
        ++c.m_num_propagations;
#if 1
        if (c.m_compiled == l_false && c.m_num_propagations > c.m_compilation_threshold) {
            c.m_compiled = l_undef;
            m_to_compile.push_back(&c);
        }
#endif
    }

    void theory_pb::restart_eh() {
        for (unsigned i = 0; i < m_to_compile.size(); ++i) {
            compile_ineq(*m_to_compile[i]);
        }
        m_to_compile.reset();
    }

    void theory_pb::compile_ineq(ineq& c) {
        ++m_stats.m_num_compiles;
        ast_manager& m = get_manager();
        context& ctx = get_context();
        // only cardinality constraints are compiled.
        SASSERT(c.m_compilation_threshold < UINT_MAX);
        DEBUG_CODE(for (unsigned i = 0; i < c.size(); ++i) SASSERT(c.coeff(i).is_one()); );
        unsigned k = c.k().get_unsigned();
        unsigned num_args = c.size();

        sort_expr se(*this);
        sorting_network<sort_expr> sn(se);
        expr_ref_vector in(m), out(m);
        expr_ref tmp(m);
        for (unsigned i = 0; i < num_args; ++i) {
            ctx.literal2expr(c.lit(i), tmp);
            in.push_back(tmp);
        }
        sn(in, out);
        literal at_least_k = se.internalize(c, out[k-1].get()); // first k outputs are 1.
        TRACE("pb", tout << "at_least: " << mk_pp(out[k-1].get(), m) << "\n";);
        
        literal thl = c.lit();
        se.add_clause(~thl, at_least_k);
        se.add_clause(thl, ~at_least_k);
        TRACE("pb", tout << c.lit() << "\n";);
        // auxiliary clauses get removed when popping scopes.
        // we have to recompile the circuit after back-tracking.
        c.m_compiled = l_false;
        ctx.push_trail(value_trail<context, lbool>(c.m_compiled));
        c.m_compiled = l_true;
    }


    void theory_pb::init_search_eh() {
        m_to_compile.reset();
    }

    void theory_pb::push_scope_eh() {
        m_ineqs_lim.push_back(m_ineqs_trail.size());
        m_assign_ineqs_lim.push_back(m_assign_ineqs_trail.size());
    }

    void theory_pb::pop_scope_eh(unsigned num_scopes) {

        // remove watched literals.
        unsigned new_lim = m_assign_ineqs_lim.size()-num_scopes;
        unsigned sz = m_assign_ineqs_lim[new_lim];
        while (m_assign_ineqs_trail.size() > sz) {
            ineq* c = m_assign_ineqs_trail.back();
            for (unsigned i = 0; i < c->watch_size(); ++i) {
                literal w = c->lit(i);
                ptr_vector<ineq>* ineqs = 0;
                VERIFY(m_watch.find(w.index(), ineqs));
                for (unsigned j = 0; j < ineqs->size(); ++j) {
                    if ((*ineqs)[j] == c) {                        
                        std::swap((*ineqs)[j],(*ineqs)[ineqs->size()-1]);
                        ineqs->pop_back();
                        break;
                    }
                }
            }
            m_assign_ineqs_trail.pop_back();
        }
        m_assign_ineqs_lim.resize(new_lim);

        // remove inequalities.
        new_lim = m_ineqs_lim.size()-num_scopes;
        sz = m_ineqs_lim[new_lim];
        while (m_ineqs_trail.size() > sz) {
            bool_var v = m_ineqs_trail.back();
            ineq* c = 0;
            VERIFY(m_ineqs.find(v, c));
            m_ineqs.remove(v);
            m_ineqs_trail.pop_back(); 
            dealloc(c);
        }
        m_ineqs_lim.resize(new_lim);
    }

    void theory_pb::display(std::ostream& out) const {
        u_map<ptr_vector<ineq>*>::iterator it = m_watch.begin(), end = m_watch.end();
        for (; it != end; ++it) {
            out << "watch: " << to_literal(it->m_key) << " |-> ";
            watch_list const& wl = *it->m_value;
            for (unsigned i = 0; i < wl.size(); ++i) {
                out << wl[i]->lit() << " ";
            }
            out << "\n";
        }
        u_map<ineq*>::iterator itc = m_ineqs.begin(), endc = m_ineqs.end();
        for (; itc != endc; ++itc) {
            ineq& c = *itc->m_value;
            display(out, c);
        }
    }

    std::ostream& theory_pb::display(std::ostream& out, ineq const& c, bool values) const {
        ast_manager& m = get_manager();
        context& ctx = get_context();
        out << c.lit();
        if (c.lit() != null_literal) {
            if (values) {
                out << "@(" << ctx.get_assignment(c.lit());
                if (ctx.get_assignment(c.lit()) != l_undef) {
                    out << ":" << ctx.get_assign_level(c.lit());
                }
                out << ")";
            }
            expr_ref tmp(m);
            ctx.literal2expr(c.lit(), tmp);
            out << " " << tmp << "\n";
        }
        else {
            out << " ";
        }
        for (unsigned i = 0; i < c.size(); ++i) {
            literal l(c.lit(i));
            if (!c.coeff(i).is_one()) {
                out << c.coeff(i) << "*";
            }
            out << l;
            if (values) {
                out << "@(" << ctx.get_assignment(l);
                if (ctx.get_assignment(l) != l_undef) {
                    out << ":" << ctx.get_assign_level(l);
                }
                out << ")";
            }
            if (i + 1 < c.size()) {
                out << " + ";
            }
        }
        out << " >= " << c.m_k  << "\n";
        if (c.m_num_propagations)    out << "propagations: " << c.m_num_propagations << " ";
        if (c.max_coeff().is_pos())  out << "max_coeff: "   << c.max_coeff() << " ";
        if (c.watch_size())          out << "watch size: "  << c.watch_size() << " ";
        if (c.max_sum().is_pos())    out << "max-sum: "     << c.max_sum() << " ";
        if (c.m_num_propagations || c.max_coeff().is_pos() || c.watch_size() || c.max_sum().is_pos()) out << "\n";
        return out;
    }


    literal_vector& theory_pb::get_lits() {
        m_literals.reset();
        return m_literals;
    }

    class theory_pb::pb_justification : public theory_propagation_justification {
        ineq& m_ineq;
    public:
        pb_justification(ineq& c, family_id fid, region & r, 
                      unsigned num_lits, literal const * lits, literal consequent):
                      theory_propagation_justification(fid, r, num_lits, lits, consequent),
                      m_ineq(c)
                      {}
        ineq& get_ineq() { return m_ineq; }
    };

    void theory_pb::add_assign(ineq& c, literal_vector const& lits, literal l) {
        inc_propagations(c);
        m_stats.m_num_propagations++;
        context& ctx = get_context();
        TRACE("pb", tout << "#prop:" << c.m_num_propagations << " - "; 
              for (unsigned i = 0; i < lits.size(); ++i) {
                  tout << lits[i] << " ";
              }
              tout << "=> " << l << "\n";
              display(tout, c, true););


        ctx.assign(l, ctx.mk_justification(
                       pb_justification(
                           c, get_id(), ctx.get_region(), lits.size(), lits.c_ptr(), l)));
    }
    
                   

    void theory_pb::add_clause(ineq& c, literal_vector const& lits) {
        inc_propagations(c);
        m_stats.m_num_conflicts++;
        context& ctx = get_context();
        TRACE("pb", tout << "#prop:" << c.m_num_propagations << " - "; 
              for (unsigned i = 0; i < lits.size(); ++i) {
                  tout << lits[i] << " ";
              }
              tout << "\n";
              display(tout, c, true););

        resolve_conflict(c);

        justification* js = 0;
        ctx.mk_clause(lits.size(), lits.c_ptr(), js, CLS_AUX_LEMMA, 0);
        IF_VERBOSE(2, ctx.display_literals_verbose(verbose_stream(), lits.size(), lits.c_ptr());
                   verbose_stream() << "\n";);
    }

    bool theory_pb::validate_assign(ineq const& c, literal_vector const& lits, literal l) const {
        uint_set nlits;
        for (unsigned i = 0; i < lits.size(); ++i) {
            nlits.insert((~lits[i]).index());
        }
        nlits.insert(l.index());
        numeral sum = numeral::zero();
        for (unsigned i = 0; i < c.size(); ++i) {
            literal lit = c.lit(i);
            if (!nlits.contains(lit.index())) {
                sum += c.coeff(i);
            }
        }
        if (sum >= c.k()) {
            IF_VERBOSE(0, 
                       display(verbose_stream(), c, true);
                       for (unsigned i = 0; i < lits.size(); ++i) {
                           verbose_stream() << lits[i] << " ";
                       }
                       verbose_stream() << " => " << l << "\n";);
        }
        SASSERT(sum < c.k());
        return true;
    }

    void theory_pb::set_mark(bool_var v, unsigned idx) {
        SASSERT(v != null_bool_var);
        if (v >= static_cast<bool_var>(m_conseq_index.size())) {
            m_conseq_index.resize(v+1, null_index);
        }
        SASSERT(!is_marked(v) || m_conseq_index[v] == idx);
        m_conseq_index[v] = idx;        
    }

    bool theory_pb::is_marked(bool_var v) const {
        return 
            (v < static_cast<bool_var>(m_conseq_index.size())) &&
            (m_conseq_index[v] != null_index);
    }

    void theory_pb::unset_mark(literal l) {
        bool_var v = l.var();
        SASSERT(v != null_bool_var);
        if (v < static_cast<bool_var>(m_conseq_index.size())) {
            m_conseq_index[v] = null_index;
        }
    }

    void theory_pb::process_antecedent(literal l, numeral coeff) {        
        context& ctx = get_context();
        bool_var v = l.var();
        unsigned lvl = ctx.get_assign_level(v);

        if (ctx.get_assignment(l) != l_false) {
            m_lemma.m_k -= coeff;
        }
        else if (lvl > ctx.get_base_level()) {
            if (is_marked(v)) {
                m_lemma.m_args[m_conseq_index[v]].second += coeff;
            }
            else {                
                if (lvl == m_conflict_lvl) {
                    TRACE("pb", tout << "add mark: " << l << " " << coeff << "\n";);
                    ++m_num_marks;
                }
                set_mark(v, m_lemma.size());
                m_lemma.m_args.push_back(std::make_pair(l, coeff));
            }
            TRACE("pb_verbose", tout  
                  << "ante: " << m_lemma.lit(m_conseq_index[v]) << "*" 
                  << m_lemma.coeff(m_conseq_index[v]) << " " << lvl << "\n";);
        }
    }

    void theory_pb::process_ineq(ineq& c, literal conseq, numeral coeff1) {

        //
        // Create CUT.
        //

        // 
        // . find coeff2
        // . find lcm of coefficients to conseq.
        // . multiply m_lemma by lcm/coeff coefficient to align.
        // . create lcm/coeff_2 to multiply on this side.
        // . cut resolve constraints.
        // 

        context& ctx = get_context();
        numeral coeff2 = (conseq==null_literal)?numeral::one():numeral::zero();
        for (unsigned i = 0; i < c.size(); ++i) {
            if (c.lit(i) == conseq) {
                coeff2 = c.coeff(i);
                break;
            }
        }
        SASSERT(coeff2.is_pos());
        numeral lc = lcm(coeff1, coeff2);
        numeral g = lc/coeff1;
        SASSERT(g.is_int());
        if (g > numeral::one()) {
            for (unsigned i = 0; i < m_lemma.size(); ++i) {
                m_lemma.m_args[i].second *= g;
            }
            m_lemma.m_k *= g;
        }
        g = lc/coeff2;
        SASSERT(g.is_int());
        m_lemma.m_k += g*c.k();

        for (unsigned i = 0; i < c.size(); ++i) {
            process_antecedent(c.lit(i), g*c.coeff(i));
        }

        SASSERT(ctx.get_assignment(c.lit()) == l_true);
        if (ctx.get_assign_level(c.lit()) > ctx.get_base_level()) {
            m_ineq_literals.push_back(c.lit());
        }
    }

    //
    // modeled after sat_solver/smt_context
    //
    bool theory_pb::resolve_conflict(ineq& c) {
        
        TRACE("pb", display(tout, c, true););

        bool_var v;
        literal conseq;
        context& ctx = get_context();
        unsigned& lvl = m_conflict_lvl = 0;
        for (unsigned i = 0; i < c.size(); ++i) {
            if (ctx.get_assignment(c.lit(i)) == l_false) {
                lvl = std::max(lvl, ctx.get_assign_level(c.lit(i)));
            }
        }
        if (lvl < ctx.get_assign_level(c.lit()) || lvl == ctx.get_base_level()) {
            return false;
        }

        m_num_marks = 0;
        m_lemma.reset();
        m_ineq_literals.reset();
        process_ineq(c, null_literal, numeral::one()); // add consequent to lemma.

        // point into stack of assigned literals
        literal_vector const& lits = ctx.assigned_literals();        
        SASSERT(!lits.empty());
        unsigned idx = lits.size()-1;
   
        while (m_num_marks > 0) {

<<<<<<< HEAD
            m_lemma.normalize();
            TRACE("pb", display(tout, m_lemma, true););
=======
            lbool is_sat = m_lemma.normalize();
            if (is_sat != l_undef) {
                IF_VERBOSE(0, display(verbose_stream() << "created non-tautology lemma: ", m_lemma, true););
                return false;
            }
>>>>>>> d1e86f1d
            SASSERT(m_lemma.well_formed());         

            //
            // find the next marked variable in the assignment stack
            //
            do {
                conseq = lits[idx];
                v = conseq.var();
                --idx;
            }
            while (!is_marked(v) && idx > 0);
            if (idx == 0) {
                IF_VERBOSE(1, verbose_stream() << "BUG?!\n";);
                return false;
            }

            unsigned conseq_index = m_conseq_index[v];
            numeral conseq_coeff = m_lemma.coeff(conseq_index);

            TRACE("pb", display(tout, m_lemma, true);
                  tout << "conseq: " << conseq << " at index: " << conseq_index << "\n";);

            SASSERT(~conseq == m_lemma.lit(conseq_index));

            // Remove conseq from lemma:
            unsigned last = m_lemma.size()-1;
            if (conseq_index != last) {
                m_lemma.m_args[conseq_index] = m_lemma.m_args[last];
                m_conseq_index[m_lemma.lit(conseq_index).var()] = conseq_index;
            }
            m_lemma.m_args.pop_back();
            unset_mark(conseq);

            --m_num_marks;
            b_justification js = ctx.get_justification(v);

            //
            // Resolve selected conseq with antecedents.
            // 

            switch(js.get_kind()) {
                
            case b_justification::CLAUSE: {
                clause& cls = *js.get_clause();
                justification* cjs = cls.get_justification();
                if (cjs) {
                    IF_VERBOSE(1, verbose_stream() << "skipping justification for clause over: " << conseq << "\n";);
                    m_ineq_literals.push_back(conseq);
                    break;
                }
                unsigned num_lits = cls.get_num_literals();
                if (cls.get_literal(0) == conseq) {
                    process_antecedent(cls.get_literal(1), conseq_coeff);
                }
                else {
                    SASSERT(cls.get_literal(1) == conseq);
                    process_antecedent(cls.get_literal(0), conseq_coeff);
                }
                for (unsigned i = 2; i < num_lits; ++i) {
                    process_antecedent(cls.get_literal(i), conseq_coeff);
                }
                TRACE("pb", for (unsigned i = 0; i < num_lits; ++i) tout << cls.get_literal(i) << " "; tout << "\n";);
                break;                
            }
            case b_justification::BIN_CLAUSE:
                process_antecedent(~js.get_literal(), conseq_coeff);
                TRACE("pb", tout << "binary: " << js.get_literal() << "\n";);
                break;
            case b_justification::AXIOM:
                if (ctx.get_assign_level(v) > ctx.get_base_level()) {
                    m_ineq_literals.push_back(conseq);
                }
                TRACE("pb", tout << "axiom " << conseq << "\n";);
                break;
            case b_justification::JUSTIFICATION: {
                justification& j = *js.get_justification(); 
                // only process pb justifications.
                if (j.get_from_theory() != get_id()) {
                    IF_VERBOSE(1, verbose_stream() << "skipping justification for " << conseq 
                               << " from theory "  << j.get_from_theory() << "\n";);
                    m_ineq_literals.push_back(conseq);
                    break;
                }
                pb_justification& pbj = dynamic_cast<pb_justification&>(j);
                // weaken the lemma and resolve.
                TRACE("pb", display(tout, pbj.get_ineq(), true););
                process_ineq(pbj.get_ineq(), conseq, conseq_coeff);
                break;
            }
            default:
                UNREACHABLE();
            }            
        }


        for (unsigned i = 0; i < m_lemma.size(); ++i) {
            unset_mark(m_lemma.lit(i));
        }

        TRACE("pb", 
              for (unsigned i = 0; i < m_ineq_literals.size(); ++i) {
                  tout << m_ineq_literals[i] << " ";
              }
              display(tout << "=> ", m_lemma););

        hoist_maximal_values();

        lbool is_true = m_lemma.normalize();

        IF_VERBOSE(1, display(verbose_stream() << "lemma: ", m_lemma););
        switch(is_true) {
        case l_true:
            UNREACHABLE();
            return false;
        case l_false:
            //add_assign(c, m_ineq_literals, false_literal);
            //break;
        default: {
            app_ref tmp = m_lemma.to_expr(ctx, get_manager());
            internalize_atom(tmp, false);
            ctx.mark_as_relevant(tmp);
            literal l(ctx.get_bool_var(tmp));
            add_assign(c, m_ineq_literals, l);
            break;
        }
        }
        return true;    
    }

    void theory_pb::hoist_maximal_values() {
        for (unsigned i = 0; i < m_lemma.size(); ++i) {
            if (m_lemma.coeff(i) == m_lemma.k()) {
                m_ineq_literals.push_back(~m_lemma.lit(i));
                std::swap(m_lemma.m_args[i], m_lemma.m_args[m_lemma.size()-1]);
                m_lemma.m_args.pop_back();
                --i;
            }
        }
    }
}<|MERGE_RESOLUTION|>--- conflicted
+++ resolved
@@ -1089,9 +1089,13 @@
 
     bool theory_pb::validate_assign(ineq const& c, literal_vector const& lits, literal l) const {
         uint_set nlits;
+        context& ctx = get_context();
         for (unsigned i = 0; i < lits.size(); ++i) {
+            SASSERT(ctx.get_assignment(lits[i]) == l_false);
             nlits.insert((~lits[i]).index());
         }
+        SASSERT(ctx.get_assignment(l) == l_undef);
+        SASSERT(ctx.get_assignment(c.lit()) == l_true);
         nlits.insert(l.index());
         numeral sum = numeral::zero();
         for (unsigned i = 0; i < c.size(); ++i) {
@@ -1239,16 +1243,13 @@
    
         while (m_num_marks > 0) {
 
-<<<<<<< HEAD
             m_lemma.normalize();
-            TRACE("pb", display(tout, m_lemma, true););
-=======
             lbool is_sat = m_lemma.normalize();
             if (is_sat != l_undef) {
                 IF_VERBOSE(0, display(verbose_stream() << "created non-tautology lemma: ", m_lemma, true););
                 return false;
             }
->>>>>>> d1e86f1d
+            TRACE("pb", display(tout, m_lemma, true););
             SASSERT(m_lemma.well_formed());         
 
             //
