/*++
Copyright (c) 2006 Microsoft Corporation

Module Name:

    smt_context_pp.cpp

Abstract:

    SMT logical context: pretty printing

Author:

    Leonardo de Moura (leonardo) 2008-02-21.

Revision History:

--*/
#include "smt/smt_context.h"
#include "ast/ast_ll_pp.h"
#include "ast/ast_pp.h"
#include "ast/ast_pp_util.h"
#include "util/stats.h"

namespace smt {


    std::ostream& context::display_last_failure(std::ostream& out) const {
        switch(m_last_search_failure) {
        case OK:
            return out << "OK";
        case UNKNOWN:
            return out << "UNKNOWN";
        case TIMEOUT:
            return out << "TIMEOUT";
        case MEMOUT:
            return out << "MEMOUT";
        case CANCELED:
            return out << "CANCELED";
        case NUM_CONFLICTS:
            return out << "NUM_CONFLICTS";
        case RESOURCE_LIMIT:
            return out << "RESOURCE_LIMIT";
        case THEORY:
            if (!m_incomplete_theories.empty()) {
                bool first = true;
                for (theory* th : m_incomplete_theories) {
                    if (first) first = false; else out << " ";
                    out << th->get_name();
                }
            }
            else {
                out << "THEORY";
            }
            return out;
        case QUANTIFIERS:
            return out << "QUANTIFIERS";
        }
        UNREACHABLE();
        return out << "?";
    }

    std::string context::last_failure_as_string() const {
        std::string r;
        switch(m_last_search_failure) {
        case OK: r = m_unknown; break;
        case TIMEOUT: r = "timeout"; break;
        case MEMOUT: r = "memout"; break;
        case CANCELED: r = "canceled"; break;
        case NUM_CONFLICTS: r = "max-conflicts-reached"; break;
        case THEORY: {
            r = "(incomplete (theory";
            for (theory* t : m_incomplete_theories) {
                r += " ";
                r += t->get_name();
            }
            r += "))";
            break;
        }
        case RESOURCE_LIMIT: r = "(resource limits reached)"; break;
        case QUANTIFIERS: r = "(incomplete quantifiers)"; break;
        case UNKNOWN: r = m_unknown; break;
        }
        return r;
    }

    void context::display_asserted_formulas(std::ostream & out) const {
        m_asserted_formulas.display_ll(out, get_pp_visited());
    }

    std::ostream& context::display_literal(std::ostream & out, literal l) const {
        l.display_compact(out, m_bool_var2expr.c_ptr()); return out;
    }

    std::ostream& context::display_literals(std::ostream & out, unsigned num_lits, literal const * lits) const {
        display_compact(out, num_lits, lits, m_bool_var2expr.c_ptr()); return out;
    }

    std::ostream& context::display_literal_verbose(std::ostream & out, literal lit) const {
        return display_literals_verbose(out, 1, &lit);
    }

    std::ostream& context::display_literals_verbose(std::ostream & out, unsigned num_lits, literal const * lits) const {
        display_verbose(out, m_manager, num_lits, lits, m_bool_var2expr.c_ptr(), "\n"); return out;
    }

    void context::display_literal_info(std::ostream & out, literal l) const {
        l.display_compact(out, m_bool_var2expr.c_ptr());
        if (l.sign())
            out << "  (not " << mk_bounded_pp(bool_var2expr(l.var()), m_manager, 10) << ") ";
        else
            out << "  " << mk_bounded_pp(bool_var2expr(l.var()), m_manager, 10) << " ";
        out << "relevant: " << is_relevant(bool_var2expr(l.var())) << ", val: " << get_assignment(l) << "\n";
    }

    void context::display_watch_list(std::ostream & out, literal l) const {
        display_literal(out, l); out << " watch_list:\n";
        watch_list & wl = const_cast<watch_list &>(m_watches[l.index()]);
        watch_list::clause_iterator it  = wl.begin_clause();
        watch_list::clause_iterator end = wl.end_clause();
        for (; it != end; ++it) {
            display_clause(out, *it); out << "\n";
        }
    }

    void context::display_watch_lists(std::ostream & out) const {
        unsigned s = m_watches.size();
        for (unsigned l_idx = 0; l_idx < s; l_idx++) {
            literal l = to_literal(l_idx);
            display_watch_list(out, l);
            out << "\n";
        }
    }

    void context::display_enode_defs(std::ostream & out) const {
        for (enode * x : m_enodes) {
            expr * n = x->get_owner();
            ast_def_ll_pp(out, m_manager, n, get_pp_visited(), true, false);
        }
    }

    void context::display_bool_var_defs(std::ostream & out) const {
        unsigned num = get_num_bool_vars();
        for (unsigned v = 0; v < num; v++) {
            expr * n = m_bool_var2expr[v];
            ast_def_ll_pp(out, m_manager, n, get_pp_visited(), true, false);
        }
    }

    void context::display_clause_detail(std::ostream & out, clause const * cls) const {
        out << "lemma: " << cls->is_lemma() << "\n";
        unsigned num_lits = cls->get_num_literals();
        for (unsigned i = 0; i < num_lits; i++) {
            literal l = cls->get_literal(i);
            display_literal(out, l);
            out << ", val: " << get_assignment(l) << ", lvl: " << get_assign_level(l)
                << ", ilvl: " << get_intern_level(l.var()) << ", var: " << l.var() << "\n"
                << mk_pp(bool_var2expr(l.var()), m_manager) << "\n\n";
        }
    }

    void context::display_clause(std::ostream & out, clause const * cls) const {
        cls->display_compact(out, m_manager, m_bool_var2expr.c_ptr());
    }

    void context::display_clauses(std::ostream & out, ptr_vector<clause> const & v) const {
        for (clause* cp : v) {
            display_clause(out, cp);
            out << "\n";
        }
    }

    void context::display_binary_clauses(std::ostream & out) const {
        bool first = true;
        unsigned l_idx = 0;
        for (watch_list const& wl : m_watches) {
            literal l1 = to_literal(l_idx++);
            literal neg_l1 = ~l1;
            literal const * it2  = wl.begin_literals();
            literal const * end2 = wl.end_literals();
            for (; it2 != end2; ++it2) {
                literal l2 = *it2;
                if (l1.index() < l2.index()) {
                    if (first) {
                        out << "binary clauses:\n";
                        first = false;
                    }
                    out << "(clause ";
                    display_literal(out, neg_l1);
                    out << " ";
                    display_literal(out, l2);
                    out << ")\n";
                }
            }
        }
    }

    void context::display_assignment(std::ostream & out) const {
        if (!m_assigned_literals.empty()) {
            out << "current assignment:\n";
            for (literal lit : m_assigned_literals) {
                display_literal(out, lit);
                out << ": ";
                display_verbose(out, m_manager, 1, &lit, m_bool_var2expr.c_ptr());
                out << "\n";
            }
        }
    }

    void context::display_assignment_as_smtlib2(std::ostream& out, symbol const&  logic) const {
        ast_smt_pp pp(m_manager);
        pp.set_benchmark_name("lemma");
        pp.set_status("unknown");
        pp.set_logic(logic);
        for (literal lit : m_assigned_literals) {
            expr_ref n(m_manager);
            literal2expr(lit, n);
            pp.add_assumption(n);
        }
        pp.display_smt2(out, m_manager.mk_true());
    }

    void context::display_eqc(std::ostream & out) const {
        bool first = true;
        for (enode * x : m_enodes) {
            expr * n = x->get_owner();
            expr * r = x->get_root()->get_owner();
            if (n != r) {
                if (first) {
                    out << "equivalence classes:\n";
                    first = false;
                }
                out << "#" << n->get_id() << " -> #" << r->get_id() << ": ";
                out << mk_pp(n, m_manager) << " -> " << mk_pp(r, m_manager) << "\n";
            }
        }
    }

    void context::display_app_enode_map(std::ostream & out) const {
        if (!m_e_internalized_stack.empty()) {
            out << "expression -> enode:\n";
            unsigned sz = m_e_internalized_stack.size();
            for (unsigned i = 0; i < sz; i++) {
                expr *  n = m_e_internalized_stack.get(i);
                out << "(#" << n->get_id() << " -> e!" << i << ") ";
            }
            out << "\n";
        }
    }

    void context::display_expr_bool_var_map(std::ostream & out) const {
        if (!m_b_internalized_stack.empty()) {
            out << "expression -> bool_var:\n";
            unsigned sz = m_b_internalized_stack.size();
            for (unsigned i = 0; i < sz; i++) {
                expr *  n  = m_b_internalized_stack.get(i);
                bool_var v = get_bool_var_of_id(n->get_id());
                out << "(#" << n->get_id() << " -> p!" << v << ") ";
            }
            out << "\n";
        }
    }

    void context::display_hot_bool_vars(std::ostream & out) const {
        out << "hot bool vars:\n";
        int num = get_num_bool_vars();
        for (bool_var v = 0; v < num; v++) {
            double val = get_activity(v)/m_bvar_inc;
            if (val > 10.00) {
                expr * n = m_b_internalized_stack.get(v);
                out << "#";
                out.width(5);
                out << std::left;
                out << n->get_id();
                out << "  ";
                out.width(12);
                out << std::right;
                out << get_activity(v) << "  ";
                out.width(12);
                out << val;
                out << "\n";
            }
        }
    }

    void context::display_relevant_exprs(std::ostream & out) const {
        m_relevancy_propagator->display(out);
    }

    void context::display_theories(std::ostream & out) const {
        for (theory* th : m_theory_set) {
            th->display(out);
        }
    }

    void context::display(std::ostream & out) const {
        get_pp_visited().reset();
        out << "Logical context:\n";
        out << "scope-lvl: " << m_scope_lvl << "\n";
        out << "base-lvl:  " << m_base_lvl  << "\n";
        out << "search-lvl:  " << m_search_lvl  << "\n";
        out << "inconsistent(): " << inconsistent() << "\n";
        out << "m_asserted_formulas.inconsistent(): " << m_asserted_formulas.inconsistent() << "\n";
        display_bool_var_defs(out);
        display_enode_defs(out);
        display_asserted_formulas(out);
        if (!m_aux_clauses.empty()) {
            out << "auxiliary clauses:\n";
            display_clauses(out, m_aux_clauses);
        }
        if (!m_lemmas.empty()) {
            out << "lemmas:\n";
            display_clauses(out, m_lemmas);
        }
        display_binary_clauses(out);
        display_assignment(out);
        display_eqc(out);
        m_cg_table.display_compact(out);
        m_case_split_queue->display(out);
        display_expr_bool_var_map(out);
        display_app_enode_map(out);
        display_relevant_exprs(out);
        display_theories(out);
        display_decl2enodes(out);
        display_hot_bool_vars(out);
    }

    void context::display_eq_detail(std::ostream & out, enode * n) const {
        SASSERT(n->is_eq());
        out << "#" << n->get_owner_id()
            << ", root: #" << n->get_root()->get_owner_id()
            << ", cg: #" << n->m_cg->get_owner_id()
            << ", val: " << get_assignment(enode2bool_var(n))
            << ", lhs: #" << n->get_arg(0)->get_owner_id()
            << ", rhs: #" << n->get_arg(1)->get_owner_id()
            << ", lhs->root: #" << n->get_arg(0)->get_root()->get_owner_id()
            << ", rhs->root: #" << n->get_arg(1)->get_root()->get_owner_id()
            << ", is_marked: " << n->is_marked()
            << ", is_relevant: " << is_relevant(n)
            << ", iscope_lvl: " << n->get_iscope_lvl() << "\n";
    }

    void context::display_parent_eqs(std::ostream & out, enode * n) const {
        enode_vector::iterator it  = n->begin_parents();
        enode_vector::iterator end = n->end_parents();
        for (; it != end; ++it) {
            enode * parent = *it;
            if (parent->is_eq())
                display_eq_detail(out, parent);
        }
    }

    void context::display_unsat_core(std::ostream & out) const {
        unsigned sz = m_unsat_core.size();
        for (unsigned i = 0; i < sz; i++)
            out << mk_pp(m_unsat_core.get(i), m_manager) << "\n";
    }

    void context::collect_statistics(::statistics & st) const {
        st.update("conflicts", m_stats.m_num_conflicts);
        st.update("decisions", m_stats.m_num_decisions);
        st.update("propagations", m_stats.m_num_propagations + m_stats.m_num_bin_propagations);
        st.update("binary propagations", m_stats.m_num_bin_propagations);
        st.update("restarts", m_stats.m_num_restarts);
        st.update("final checks", m_stats.m_num_final_checks);
        st.update("added eqs", m_stats.m_num_add_eq);
        st.update("mk clause", m_stats.m_num_mk_clause);
        st.update("del clause", m_stats.m_num_del_clause);
        st.update("dyn ack", m_stats.m_num_dyn_ack);
        st.update("interface eqs", m_stats.m_num_interface_eqs);
        st.update("max generation", m_stats.m_max_generation);
        st.update("minimized lits", m_stats.m_num_minimized_lits);
        st.update("num checks", m_stats.m_num_checks);
        st.update("mk bool var", m_stats.m_num_mk_bool_var);

#if 0
        // missing?
        st.update("mk lit", m_stats.m_num_mk_lits);
        st.update("sat conflicts", m_stats.m_num_sat_conflicts);
        st.update("del bool var", m_stats.m_num_del_bool_var);
        st.update("mk enode", m_stats.m_num_mk_enode);
        st.update("del enode", m_stats.m_num_del_enode);
        st.update("mk bin clause", m_stats.m_num_mk_bin_clause);
        st.update("backwd subs", m_stats.m_num_bs);
        st.update("backwd subs res", m_stats.m_num_bsr);
        st.update("frwrd subs res", m_stats.m_num_fsr);
#endif
        m_qmanager->collect_statistics(st);
        m_asserted_formulas.collect_statistics(st);
        for (theory* th : m_theory_set) {
            th->collect_statistics(st);
        }
    }

    void context::display_statistics(std::ostream & out) const {
        ::statistics st;
        collect_statistics(st);
        st.display(out);
    }

    void context::display_istatistics(std::ostream & out) const {
        ::statistics st;
        collect_statistics(st);
        st.display_internal(out);
    }

    void context::display_lemma_as_smt_problem(std::ostream & out, unsigned num_antecedents, literal const * antecedents, literal consequent, symbol const& logic) const {
        ast_pp_util visitor(m_manager);
        expr_ref_vector fmls(m_manager);
        visitor.collect(fmls);
        expr_ref n(m_manager);
        for (unsigned i = 0; i < num_antecedents; i++) {
            literal l = antecedents[i];
            literal2expr(l, n);
            fmls.push_back(n);
        }
        if (consequent != false_literal) {
            literal2expr(~consequent, n);
            fmls.push_back(n);
        }
        if (logic != symbol::null) out << "(set-logic " << logic << ")\n";
        visitor.collect(fmls);
        visitor.display_decls(out);
        visitor.display_asserts(out, fmls, true);
    }

    static unsigned g_lemma_id = 0;

#define BUFFER_SZ 128

    void context::display_lemma_as_smt_problem(unsigned num_antecedents, literal const * antecedents, literal consequent, symbol const& logic) const {
        char buffer[BUFFER_SZ];
#ifdef _WINDOWS
        sprintf_s(buffer, BUFFER_SZ, "lemma_%d.smt2", g_lemma_id);
#else
        sprintf(buffer, "lemma_%d.smt2", g_lemma_id);
#endif
        std::ofstream out(buffer);
        display_lemma_as_smt_problem(out, num_antecedents, antecedents, consequent, logic);
        out.close();
        g_lemma_id++;
    }

    void context::display_lemma_as_smt_problem(std::ostream & out, unsigned num_antecedents, literal const * antecedents,
                                               unsigned num_eq_antecedents, enode_pair const * eq_antecedents,
                                               literal consequent, symbol const& logic) const {
        ast_pp_util visitor(m_manager);
        expr_ref_vector fmls(m_manager);
        visitor.collect(fmls);
        expr_ref n(m_manager);
        for (unsigned i = 0; i < num_antecedents; i++) {
            literal l = antecedents[i];
            literal2expr(l, n);
            fmls.push_back(n);
        }
        for (unsigned i = 0; i < num_eq_antecedents; i++) {
            enode_pair const & p = eq_antecedents[i];
            n = m_manager.mk_eq(p.first->get_owner(), p.second->get_owner());
            fmls.push_back(n);
        }
        if (consequent != false_literal) {
            literal2expr(~consequent, n);
            fmls.push_back(n);
        }

        if (logic != symbol::null) out << "(set-logic " << logic << ")\n";
        visitor.collect(fmls);
        visitor.display_decls(out);
        visitor.display_asserts(out, fmls, true);
    }

    void context::display_lemma_as_smt_problem(unsigned num_antecedents, literal const * antecedents,
                                               unsigned num_eq_antecedents, enode_pair const * eq_antecedents,
                                               literal consequent, symbol const& logic) const {
        char buffer[BUFFER_SZ];
#ifdef _WINDOWS
        sprintf_s(buffer, BUFFER_SZ, "lemma_%d.smt2", g_lemma_id);
#else
        sprintf(buffer, "lemma_%d.smt2", g_lemma_id);
#endif
        std::ofstream out(buffer);
        display_lemma_as_smt_problem(out, num_antecedents, antecedents, num_eq_antecedents, eq_antecedents, consequent, logic);
        out.close();
        g_lemma_id++;
    }

    /**
       \brief Display enode definitions #n := (f #i_1 ... #i_n), where #i_k is the root
       of the k-th argument of the enode #n.
     */
    void context::display_normalized_enodes(std::ostream & out) const {
        out << "normalized enodes:\n";
        for (enode * n : m_enodes) {
            out << "#";
            out.width(5);
            out << std::left << n->get_owner_id() << " #";
            out.width(5);
            out << n->get_root()->get_owner_id() << " := " << std::right;
            unsigned num = n->get_owner()->get_num_args();
            if (num > 0)
                out << "(";
            out << n->get_decl()->get_name();
            if (!n->get_decl()->private_parameters())
                display_parameters(out, n->get_decl()->get_num_parameters(), n->get_decl()->get_parameters());
            for (unsigned i = 0; i < num; i++) {
                expr * arg = n->get_owner()->get_arg(i);
                if (e_internalized(arg)) {
                    enode * n = get_enode(arg)->get_root();
                    out << " #" << n->get_owner_id();
                }
                else {
                    out << " #" << arg->get_id();
                }
            }
            if (num > 0)
                out << ")";
            if (is_relevant(n))
                out << "\t*";
            out << "\n";
        }
    }

    void context::display_enodes_lbls(std::ostream & out) const {
        for (enode* n : m_enodes) {
            n->display_lbls(out);
        }
    }

    void context::display_decl2enodes(std::ostream & out) const {
        out << "decl2enodes:\n";
        unsigned id = 0;
        for (enode_vector const& v : m_decl2enodes) {
            if (!v.empty()) {
                out << "id " << id << " ->";
                for (enode* n : v) {
                    out << " #" << n->get_owner_id();
                }
                out << "\n";
            }
            ++id;
        }
    }

    void context::display_subexprs_info(std::ostream & out, expr * n) const {
        ptr_buffer<expr> todo;
        todo.push_back(n);
        while (!todo.empty()) {
            expr * n = todo.back();
            todo.pop_back();
            out << "#";
            out.width(6);
            out << std::left << n->get_id();
            out << ", relevant: " << is_relevant(n);
            if (m_manager.is_bool(n)) {
                out << ", val: ";
                out.width(7);
                out << std::right;
                if (lit_internalized(n))
                    out << get_assignment(n);
                else
                    out << "l_undef";
            }
            if (e_internalized(n)) {
                enode * e = get_enode(n);
                out << ", root: #" << e->get_root()->get_owner_id();
            }
            out << "\n";
            if (is_app(n)) {
                for (unsigned i = 0; i < to_app(n)->get_num_args(); i++)
                    todo.push_back(to_app(n)->get_arg(i));
            }
        }
    }

    void context::display(std::ostream& out, b_justification j) const {
        switch (j.get_kind()) {
        case b_justification::AXIOM:
            out << "axiom";
            break;
        case b_justification::BIN_CLAUSE: {
            literal l2 = j.get_literal();
<<<<<<< HEAD
            out << "bin-clause " << l2;
=======
            out << "bin-clause ";
            display_literal_verbose(out, l2);
>>>>>>> fc719a5e
            break;
        }
        case b_justification::CLAUSE: {
            clause * cls = j.get_clause();
            out << "clause ";
<<<<<<< HEAD
            if (cls) out << literal_vector(cls->get_num_literals(), cls->begin_literals());
=======
            if (cls) display_literals_verbose(out, cls->get_num_literals(), cls->begin_literals());
>>>>>>> fc719a5e
            break;
        }
        case b_justification::JUSTIFICATION: {
            out << "justification " << j.get_justification()->get_from_theory() << ": ";
            literal_vector lits;
            const_cast<conflict_resolution&>(*m_conflict_resolution).justification2literals(j.get_justification(), lits);
<<<<<<< HEAD
            out << lits;
=======
            display_literals_verbose(out, lits);
>>>>>>> fc719a5e
            break;
        }
        default:
            UNREACHABLE();
            break;
        }
        out << "\n";
    }

    void context::trace_assign(literal l, b_justification j, bool decision) const {
        SASSERT(m_manager.has_trace_stream());
        std::ostream & out = m_manager.trace_stream();
        out << "[assign] ";
        display_literal(out, l);
        if (decision)
            out << " decision";
        out << " ";
        display(out, j);
    }

};
<|MERGE_RESOLUTION|>--- conflicted
+++ resolved
@@ -579,33 +579,21 @@
             break;
         case b_justification::BIN_CLAUSE: {
             literal l2 = j.get_literal();
-<<<<<<< HEAD
-            out << "bin-clause " << l2;
-=======
             out << "bin-clause ";
             display_literal_verbose(out, l2);
->>>>>>> fc719a5e
             break;
         }
         case b_justification::CLAUSE: {
             clause * cls = j.get_clause();
             out << "clause ";
-<<<<<<< HEAD
             if (cls) out << literal_vector(cls->get_num_literals(), cls->begin_literals());
-=======
-            if (cls) display_literals_verbose(out, cls->get_num_literals(), cls->begin_literals());
->>>>>>> fc719a5e
             break;
         }
         case b_justification::JUSTIFICATION: {
             out << "justification " << j.get_justification()->get_from_theory() << ": ";
             literal_vector lits;
             const_cast<conflict_resolution&>(*m_conflict_resolution).justification2literals(j.get_justification(), lits);
-<<<<<<< HEAD
-            out << lits;
-=======
             display_literals_verbose(out, lits);
->>>>>>> fc719a5e
             break;
         }
         default:
