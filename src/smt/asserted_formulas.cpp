--- conflicted
+++ resolved
@@ -261,15 +261,6 @@
     CASSERT("well_sorted",check_well_sorted());
 }
 
-<<<<<<< HEAD
-void asserted_formulas::eliminate_and() {
-    IF_VERBOSE(10, verbose_stream() << "(smt.eliminating-and)\n";);
-    set_eliminate_and(true);
-    reduce_asserted_formulas();    
-    TRACE("after_elim_and", display(tout););
-}
-=======
->>>>>>> 070c699f
 
 unsigned asserted_formulas::get_formulas_last_level() const {
     if (m_scopes.empty()) {
@@ -337,24 +328,8 @@
     reduce_and_solve();
 }
 
-<<<<<<< HEAD
-void asserted_formulas::find_macros() {
-    IF_VERBOSE(10, verbose_stream() << "(smt.find-macros)\n";);
-    TRACE("before_find_macros", display(tout););
-    find_macros_core();
-    TRACE("after_find_macros", display(tout););
-}
-
-void asserted_formulas::expand_macros() {
-    IF_VERBOSE(10, verbose_stream() << "(smt.expand-macros)\n";);
-    find_macros_core();
-}
 
 void asserted_formulas::apply_quasi_macros() {
-    IF_VERBOSE(10, verbose_stream() << "(smt.find-quasi-macros)\n";);
-=======
-void asserted_formulas::apply_quasi_macros() {
->>>>>>> 070c699f
     TRACE("before_quasi_macros", display(tout););
     vector<justified_expr> new_fmls;
     quasi_macros proc(m, m_macro_manager);    
@@ -369,11 +344,6 @@
 }
 
 void asserted_formulas::nnf_cnf() {
-<<<<<<< HEAD
-
-    IF_VERBOSE(10, verbose_stream() << "(smt.nnf)\n";);
-=======
->>>>>>> 070c699f
     nnf              apply_nnf(m, m_defined_names);
     vector<justified_expr> new_fmls;
     expr_ref_vector  push_todo(m);
@@ -414,69 +384,6 @@
             push_assertion(r1, pr, new_fmls);
         }
     }
-<<<<<<< HEAD
-    swap_asserted_formulas(new_exprs, new_prs);
-}
-
-#define MK_SIMPLE_SIMPLIFIER(NAME, FUNCTOR_DEF, LABEL, MSG)                                                             \
-void asserted_formulas::NAME() {                                                                                        \
-    IF_VERBOSE(10, verbose_stream() << "(smt." << MSG << ")\n";);     \
-    TRACE(LABEL, tout << "before:\n"; display(tout););                                                                  \
-    FUNCTOR_DEF;                                                                                                        \
-    expr_ref_vector  new_exprs(m);                                                                              \
-    proof_ref_vector new_prs(m);                                                                                \
-    unsigned i  = m_asserted_qhead;                                                                                     \
-    unsigned sz = m_asserted_formulas.size();                                                                           \
-    for (; i < sz; i++) {                                                                                               \
-        expr * n    = m_asserted_formulas.get(i);                                                                       \
-        proof * pr  = m_asserted_formula_prs.get(i, 0);                                                                 \
-        expr_ref new_n(m);                                                                                      \
-        functor(n, new_n);                                                                                              \
-        TRACE("simplifier_simple_step", tout << mk_pp(n, m) << "\n" << mk_pp(new_n, m) << "\n";);       \
-        if (n == new_n.get()) {                                                                                         \
-            push_assertion(n, pr, new_exprs, new_prs);                                                                  \
-        }                                                                                                               \
-        else if (m.proofs_enabled()) {                                                                          \
-            proof_ref new_pr(m);                                                                                \
-            new_pr = m.mk_rewrite_star(n, new_n, 0, 0);            \
-            new_pr = m.mk_modus_ponens(pr, new_pr);                                                             \
-            push_assertion(new_n, new_pr, new_exprs, new_prs);                                                          \
-        }                                                                                                               \
-        else {                                                                                                          \
-            push_assertion(new_n, 0, new_exprs, new_prs);                                                               \
-        }                                                                                                               \
-    }                                                                                                                   \
-    swap_asserted_formulas(new_exprs, new_prs);                                                                         \
-    TRACE(LABEL, display(tout););                                                                                       \
-    reduce_and_solve();                                                                                                 \
-    TRACE(LABEL, display(tout););                                                                                       \
-}
-
-MK_SIMPLE_SIMPLIFIER(apply_distribute_forall, distribute_forall functor(m), "distribute_forall", "distribute-forall");
-
-void asserted_formulas::reduce_and_solve() {
-    IF_VERBOSE(10, verbose_stream() << "(smt.reducing)\n";);
-    flush_cache(); // collect garbage
-    reduce_asserted_formulas();
-}
-
-void asserted_formulas::infer_patterns() {
-    IF_VERBOSE(10, verbose_stream() << "(smt.pattern-inference)\n";);
-    TRACE("before_pattern_inference", display(tout););
-    pattern_inference infer(m, m_params);
-    expr_ref_vector  new_exprs(m);
-    proof_ref_vector new_prs(m);
-    unsigned i  = m_asserted_qhead;
-    unsigned sz = m_asserted_formulas.size();
-    for (; i < sz; i++) {
-        expr * n    = m_asserted_formulas.get(i);
-        proof * pr  = m_asserted_formula_prs.get(i, 0);
-        expr_ref  new_n(m);
-        proof_ref new_pr(m);
-        infer(n, new_n, new_pr);
-        if (n == new_n.get()) {
-            push_assertion(n, pr, new_exprs, new_prs);
-=======
     swap_asserted_formulas(new_fmls);
 }
 
@@ -491,7 +398,6 @@
         if (m.proofs_enabled()) {
             if (!result_pr) result_pr = m.mk_rewrite(j.get_fml(), result);
             result_pr = m.mk_modus_ponens(j.get_proof(), result_pr);
->>>>>>> 070c699f
         }
         if (j.get_fml() == result) {
             new_fmls.push_back(j);
@@ -508,7 +414,7 @@
 
 
 void asserted_formulas::reduce_and_solve() {
-    IF_IVERBOSE(10, verbose_stream() << "(smt.reducing)\n";);
+    IF_VERBOSE(10, verbose_stream() << "(smt.reducing)\n";);
     flush_cache(); // collect garbage
     m_reduce_asserted_formulas();
 }
@@ -519,58 +425,16 @@
 }
 
 void asserted_formulas::commit(unsigned new_qhead) {
-<<<<<<< HEAD
-    m_macro_manager.mark_forbidden(new_qhead - m_asserted_qhead, m_asserted_formulas.c_ptr() + m_asserted_qhead);
-    m_asserted_qhead = new_qhead;
-}
-
-void asserted_formulas::eliminate_term_ite() {
-    IF_VERBOSE(10, verbose_stream() << "(smt.eliminating-ite-term)\n";);
-    TRACE("before_elim_term_ite", display(tout););
-    elim_term_ite   elim(m, m_defined_names);
-    expr_ref_vector  new_exprs(m);
-    proof_ref_vector new_prs(m);
-    unsigned i  = m_asserted_qhead;
-    unsigned sz = m_asserted_formulas.size();
-    for (; i < sz; i++) {
-        expr * n    = m_asserted_formulas.get(i);
-        proof * pr  = m_asserted_formula_prs.get(i, 0);
-        expr_ref  new_n(m);
-        proof_ref new_pr(m);
-        elim(n, new_exprs, new_prs, new_n, new_pr);
-        SASSERT(new_n.get() != 0);
-        DEBUG_CODE({
-                for (unsigned i = 0; i < new_exprs.size(); i++) {
-                    SASSERT(new_exprs.get(i) != 0);
-                }
-            });
-        if (n == new_n.get()) {
-            push_assertion(n, pr, new_exprs, new_prs);
-        }
-        else if (m.proofs_enabled()) {
-            new_pr = m.mk_modus_ponens(pr, new_pr);
-            push_assertion(new_n, new_pr, new_exprs, new_prs);
-        }
-        else {
-            push_assertion(new_n, 0, new_exprs, new_prs);
-        }
-=======
     m_macro_manager.mark_forbidden(new_qhead - m_qhead, m_formulas.c_ptr() + m_qhead);
     m_expr2depth.reset();
     for (unsigned i = m_qhead; i < new_qhead; ++i) {
         justified_expr const& j = m_formulas[i];
         update_substitution(j.get_fml(), j.get_proof());
->>>>>>> 070c699f
     }
     m_qhead = new_qhead;
 }
 
 void asserted_formulas::propagate_values() {
-<<<<<<< HEAD
-    IF_VERBOSE(10, verbose_stream() << "(smt.constant-propagation)\n";);
-    TRACE("propagate_values", tout << "before:\n"; display(tout););
-=======
->>>>>>> 070c699f
     flush_cache();
 
     unsigned num_prop = 0;
@@ -653,37 +517,7 @@
     }
 }
 
-<<<<<<< HEAD
-void asserted_formulas::propagate_booleans() {
-    bool cont     = true;
-    bool modified = false;
-    flush_cache();
-    while (cont) {
-        TRACE("propagate_booleans", tout << "before:\n"; display(tout););
-        IF_VERBOSE(10, verbose_stream() << "(smt.propagate-booleans)\n";);
-        cont        = false;
-        unsigned i  = m_asserted_qhead;
-        unsigned sz = m_asserted_formulas.size();
-#define PROCESS() {                                                     \
-            expr * n    = m_asserted_formulas.get(i);                   \
-            proof * pr  = m_asserted_formula_prs.get(i, 0);             \
-            expr_ref new_n(m);                                          \
-            proof_ref new_pr(m);                                        \
-            m_simplifier(n, new_n, new_pr);                             \
-            m_asserted_formulas.set(i, new_n);                          \
-            if (m.proofs_enabled()) {                                   \
-                new_pr = m.mk_modus_ponens(pr, new_pr);                 \
-                m_asserted_formula_prs.set(i, new_pr);                  \
-            }                                                           \
-            if (n != new_n) {                                           \
-                cont = true;                                            \
-                modified = true;                                        \
-            }                                                           \
-            if (m.is_not(new_n))                                        \
-                m_simplifier.cache_result(to_app(new_n)->get_arg(0), m.mk_false(), m.mk_iff_false(new_pr)); \
-            else                                                        \
-                m_simplifier.cache_result(new_n, m.mk_true(), m.mk_iff_true(new_pr)); \
-=======
+
 /**
    \brief implement a Knuth-Bendix ordering on expressions.
 */
@@ -710,7 +544,6 @@
         app* r = to_app(rhs);
         if (l->get_decl()->get_id() != r->get_decl()->get_id()) {
             return l->get_decl()->get_id() > r->get_decl()->get_id();
->>>>>>> 070c699f
         }
         if (l->get_num_args() != r->get_num_args()) {
             return l->get_num_args() > r->get_num_args();
@@ -720,58 +553,6 @@
                 return is_gt(l->get_arg(i), r->get_arg(i));
             }
         }
-<<<<<<< HEAD
-        flush_cache();
-        TRACE("propagate_booleans", tout << "after:\n"; display(tout););
-    }
-    if (modified)
-        reduce_asserted_formulas();
-}
-
-#define MK_SIMPLIFIER(NAME, FUNCTOR, TAG, MSG, REDUCE)                  \
-    bool asserted_formulas::NAME() {                                    \
-        IF_VERBOSE(10, verbose_stream() << "(smt." << MSG << ")\n";);  \
-        TRACE(TAG, ast_mark visited; display_ll(tout, visited););       \
-        FUNCTOR;                                                        \
-        bool changed = false;                                           \
-        expr_ref_vector  new_exprs(m);                                  \
-        proof_ref_vector new_prs(m);                                    \
-        unsigned i  = m_asserted_qhead;                                 \
-        unsigned sz = m_asserted_formulas.size();                       \
-        for (; i < sz; i++) {                                           \
-            expr * n    = m_asserted_formulas.get(i);                   \
-            proof * pr  = m_asserted_formula_prs.get(i, 0);             \
-            expr_ref  new_n(m);                                         \
-            proof_ref new_pr(m);                                        \
-            functor(n, new_n, new_pr);                                  \
-            if (n == new_n.get()) {                                     \
-                push_assertion(n, pr, new_exprs, new_prs);              \
-            }                                                           \
-            else if (m.proofs_enabled()) {                              \
-                changed = true;                                         \
-                if (!new_pr) new_pr = m.mk_rewrite(n, new_n);           \
-                new_pr = m.mk_modus_ponens(pr, new_pr);                 \
-                push_assertion(new_n, new_pr, new_exprs, new_prs);      \
-            }                                                           \
-            else {                                                      \
-                changed = true;                                         \
-                push_assertion(new_n, 0, new_exprs, new_prs);           \
-            }                                                           \
-        }                                                               \
-        swap_asserted_formulas(new_exprs, new_prs);                     \
-        TRACE(TAG, ast_mark visited; display_ll(tout, visited););       \
-        if (changed && REDUCE) {                                        \
-            reduce_and_solve();                                         \
-            TRACE(TAG, ast_mark visited; display_ll(tout, visited););   \
-        }                                                               \
-        return changed;                                                 \
-    }
-
-
-MK_SIMPLIFIER(pull_cheap_ite_trees, pull_cheap_ite_tree_star functor(m, m_simplifier), "pull_cheap_ite_trees", "pull-cheap-ite-trees", false);
-
-MK_SIMPLIFIER(pull_nested_quantifiers, pull_nested_quant functor(m), "pull_nested_quantifiers", "pull-nested-quantifiers", false);
-=======
         UNREACHABLE();
     }
     
@@ -809,7 +590,6 @@
         m_expr2depth.insert(e, d + 1);
     }
 }
->>>>>>> 070c699f
 
 proof * asserted_formulas::get_inconsistency_proof() const {
     if (!inconsistent())
@@ -824,62 +604,7 @@
     return 0;
 }
 
-<<<<<<< HEAD
-void asserted_formulas::refine_inj_axiom() {
-    IF_VERBOSE(10, verbose_stream() << "(smt.refine-injectivity)\n";);
-    TRACE("inj_axiom", display(tout););
-    unsigned i  = m_asserted_qhead;
-    unsigned sz = m_asserted_formulas.size();
-    for (; i < sz; i++) {
-        expr * n    = m_asserted_formulas.get(i);
-        proof * pr  = m_asserted_formula_prs.get(i, 0);
-        expr_ref new_n(m);
-        if (is_quantifier(n) && simplify_inj_axiom(m, to_quantifier(n), new_n)) {
-            TRACE("inj_axiom", tout << "simplifying...\n" << mk_pp(n, m) << "\n" << mk_pp(new_n, m) << "\n";);
-            m_asserted_formulas.set(i, new_n);
-            if (m.proofs_enabled()) {
-                proof_ref new_pr(m);     
-                new_pr = m.mk_rewrite(n, new_n);
-                new_pr = m.mk_modus_ponens(pr, new_pr);
-                m_asserted_formula_prs.set(i, new_pr);
-            }
-        }
-    }
-    TRACE("inj_axiom", display(tout););
-}
-
-MK_SIMPLIFIER(apply_bit2int, bit2int& functor = m_bit2int, "bit2int", "propagate-bit-vector-over-integers", true);
-
-MK_SIMPLIFIER(cheap_quant_fourier_motzkin, elim_bounds_star functor(m), "elim_bounds", "cheap-fourier-motzkin", true);
-
-
-
-MK_SIMPLIFIER(elim_bvs_from_quantifiers, bv_elim_star functor(m), "bv_elim", "eliminate-bit-vectors-from-quantifiers", true);
-
-#define LIFT_ITE(NAME, FUNCTOR, MSG)                                    \
-    void asserted_formulas::NAME() {                                    \
-        IF_VERBOSE(10, verbose_stream() << "(smt." << MSG << ")\n";);  \
-        TRACE("lift_ite", display(tout););                              \
-        FUNCTOR;                                                        \
-        unsigned i  = m_asserted_qhead;                                 \
-        unsigned sz = m_asserted_formulas.size();                       \
-        for (; i < sz; i++) {                                           \
-            expr * n    = m_asserted_formulas.get(i);                   \
-            proof * pr  = m_asserted_formula_prs.get(i, 0);             \
-            expr_ref  new_n(m);                                         \
-            proof_ref new_pr(m);                                        \
-            functor(n, new_n, new_pr);                                  \
-            TRACE("lift_ite_step", tout << mk_pp(n, m) << "\n";);       \
-            IF_VERBOSE(10000, verbose_stream() << "lift before: " << get_num_exprs(n)  << ", after: " << get_num_exprs(new_n) << "\n";); \
-            m_asserted_formulas.set(i, new_n);                          \
-            if (m.proofs_enabled()) {                                   \
-                new_pr = m.mk_modus_ponens(pr, new_pr);                 \
-                m_asserted_formula_prs.set(i, new_pr);                  \
-            }                                                           \
-        }                                                               \
-        TRACE("lift_ite", display(tout););                              \
-        reduce_and_solve();                                             \
-=======
+
 void asserted_formulas::refine_inj_axiom_fn::simplify(justified_expr const& j, expr_ref& n, proof_ref& p) { 
     expr* f = j.get_fml();
     if (is_quantifier(f) && simplify_inj_axiom(m, to_quantifier(f), n)) {
@@ -887,7 +612,6 @@
     }
     else {
         n = j.get_fml();
->>>>>>> 070c699f
     }
 }
 
@@ -900,31 +624,7 @@
     return r;
 }
 
-<<<<<<< HEAD
-void asserted_formulas::max_bv_sharing() {
-    IF_VERBOSE(10, verbose_stream() << "(smt.maximizing-bv-sharing)\n";);
-    TRACE("bv_sharing", display(tout););
-    unsigned i  = m_asserted_qhead;
-    unsigned sz = m_asserted_formulas.size();
-    for (; i < sz; i++) {
-        expr * n    = m_asserted_formulas.get(i);
-        proof * pr  = m_asserted_formula_prs.get(i, 0);
-        expr_ref new_n(m);
-        proof_ref new_pr(m);
-        m_bv_sharing(n, new_n, new_pr);
-        m_asserted_formulas.set(i, new_n);
-        if (m.proofs_enabled()) {
-            new_pr = m.mk_modus_ponens(pr, new_pr);
-            m_asserted_formula_prs.set(i, new_pr);
-        }
-    }
-    reduce_asserted_formulas();
-    TRACE("bv_sharing", display(tout););
-    
-}
-
-=======
->>>>>>> 070c699f
+
 #ifdef Z3DEBUG
 void pp(asserted_formulas & f) {
     f.display(std::cout);
