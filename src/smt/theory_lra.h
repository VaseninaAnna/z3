/*++
Copyright (c) 2016 Microsoft Corporation

Module Name:

    theory_lra.h

Abstract:

    <abstract>

Author:

    Lev Nachmanson (levnach) 2016-25-3
    Nikolaj Bjorner (nbjorner)

Revision History:


--*/
#pragma once

#include "smt/theory_opt.h"

namespace smt {
    class theory_lra : public theory, public theory_opt {
        class imp;
        imp* m_imp;

    public:
        theory_lra(ast_manager& m, theory_arith_params& ap);
        ~theory_lra() override;
        theory* mk_fresh(context* new_ctx) override;
        char const* get_name() const override { return "arithmetic"; }
        
        void init(context * ctx) override;

        bool internalize_atom(app * atom, bool gate_ctx) override;
                                                     
        bool internalize_term(app * term) override;

        void internalize_eq_eh(app * atom, bool_var v) override;

        void assign_eh(bool_var v, bool is_true) override;

        void new_eq_eh(theory_var v1, theory_var v2) override;

        bool use_diseqs() const override;

        void new_diseq_eh(theory_var v1, theory_var v2) override;

        void push_scope_eh() override;

        void pop_scope_eh(unsigned num_scopes) override;

        void restart_eh() override;

        void relevant_eh(app* e) override;

        void init_search_eh() override;

        final_check_status final_check_eh() override;

        bool is_shared(theory_var v) const override;
    
        bool can_propagate() override;
        
        void propagate() override;
        
        justification * why_is_diseq(theory_var v1, theory_var v2) override;

        // virtual void flush_eh();

        void reset_eh() override;

        void init_model(model_generator & m) override;
        
        model_value_proc * mk_value(enode * n, model_generator & mg) override;

        bool get_value(enode* n, expr_ref& r) override;
        bool get_value(enode* n, rational& r);
        bool get_lower(enode* n, expr_ref& r);
        bool get_upper(enode* n, expr_ref& r);
<<<<<<< HEAD
        bool get_value(enode* n, rational& r);
=======
>>>>>>> 70f3fa36
        bool get_lower(enode* n, rational& r, bool& is_strict);
        bool get_upper(enode* n, rational& r, bool& is_strict);

        bool validate_eq_in_model(theory_var v1, theory_var v2, bool is_true) const override;
                
        void display(std::ostream & out) const override;
        
        void collect_statistics(::statistics & st) const override;

        // optimization
        expr_ref mk_ge(generic_model_converter& fm, theory_var v, inf_rational const& val);
        inf_eps value(theory_var) override;
        inf_eps maximize(theory_var v, expr_ref& blocker, bool& has_shared) override;
        theory_var add_objective(app* term) override;
    };

}<|MERGE_RESOLUTION|>--- conflicted
+++ resolved
@@ -81,10 +81,6 @@
         bool get_value(enode* n, rational& r);
         bool get_lower(enode* n, expr_ref& r);
         bool get_upper(enode* n, expr_ref& r);
-<<<<<<< HEAD
-        bool get_value(enode* n, rational& r);
-=======
->>>>>>> 70f3fa36
         bool get_lower(enode* n, rational& r, bool& is_strict);
         bool get_upper(enode* n, rational& r, bool& is_strict);
 
