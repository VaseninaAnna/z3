/*++
Copyright (c) 2006 Microsoft Corporation

Module Name:

    main.cpp

Abstract:

    Z3 command line tool.

Author:

    Leonardo de Moura (leonardo) 2006-10-10.
    Nikolaj Bjorner   (nbjorner) 

Revision History:

--*/
#include<iostream>
#include "util/memory_manager.h"
#include "util/trace.h"
#include "util/debug.h"
#include "util/util.h"
#include "ast/pp.h"
#include "shell/smtlib_frontend.h"
#include "shell/z3_log_frontend.h"
#include "util/warning.h"
#include "util/version.h"
#include "shell/dimacs_frontend.h"
#include "shell/datalog_frontend.h"
#include "shell/opt_frontend.h"
#include "util/timeout.h"
#include "util/z3_exception.h"
#include "util/error_codes.h"
#include "util/file_path.h"
#include "util/gparams.h"
#include "util/env_params.h"
#include "util/file_path.h"
#include "shell/lp_frontend.h"

<<<<<<< HEAD
typedef enum { IN_UNSPECIFIED, IN_SMTLIB, IN_SMTLIB_2, IN_DATALOG, IN_DIMACS, IN_WCNF, IN_OPB, IN_LP, IN_Z3_LOG, IN_MPS } input_kind;
=======
typedef enum { IN_UNSPECIFIED, IN_SMTLIB_2, IN_DATALOG, IN_DIMACS, IN_WCNF, IN_OPB, IN_Z3_LOG, IN_MPS } input_kind;
>>>>>>> fc719a5e

std::string         g_aux_input_file;
char const *        g_input_file          = nullptr;
bool                g_standard_input      = false;
input_kind          g_input_kind          = IN_UNSPECIFIED;
bool                g_display_statistics  = false;
bool                g_display_istatistics = false;

void error(const char * msg) {
    std::cerr << "Error: " << msg << "\n";
    std::cerr << "For usage information: z3 -h\n";
    exit(ERR_CMD_LINE);
}

#define STRINGIZE(x) #x
#define STRINGIZE_VALUE_OF(x) STRINGIZE(x)

void display_usage() {
    std::cout << "Z3 [version " << Z3_MAJOR_VERSION << "." << Z3_MINOR_VERSION << "." << Z3_BUILD_NUMBER;
    std::cout << " - ";
#ifdef _AMD64_
    std::cout << "64";
#else
    std::cout << "32";
#endif
    std::cout << " bit";
#ifdef Z3GITHASH
    std::cout << " - build hashcode " << STRINGIZE_VALUE_OF(Z3GITHASH);
#endif
    std::cout << "]. (C) Copyright 2006-2016 Microsoft Corp.\n";
    std::cout << "Usage: z3 [options] [-file:]file\n";
    std::cout << "\nInput format:\n";
    std::cout << "  -smt2       use parser for SMT 2 input format.\n";
    std::cout << "  -dl         use parser for Datalog input format.\n";
    std::cout << "  -dimacs     use parser for DIMACS input format.\n";
    std::cout << "  -wcnf       use parser for Weighted CNF DIMACS input format.\n";
    std::cout << "  -opb        use parser for PB optimization input format.\n";
    std::cout << "  -lp         use parser for a modest subset of CPLEX LP input format.\n";
    std::cout << "  -log        use parser for Z3 log input format.\n";
    std::cout << "  -in         read formula from standard input.\n";
    std::cout << "\nMiscellaneous:\n";
    std::cout << "  -h, -?      prints this message.\n";
    std::cout << "  -version    prints version number of Z3.\n";
    std::cout << "  -v:level    be verbose, where <level> is the verbosity level.\n";
    std::cout << "  -nw         disable warning messages.\n";
    std::cout << "  -p          display Z3 global (and module) parameters.\n";
    std::cout << "  -pd         display Z3 global (and module) parameter descriptions.\n";
    std::cout << "  -pm:name    display Z3 module ('name') parameters.\n";
    std::cout << "  -pp:name    display Z3 parameter description, if 'name' is not provided, then all module names are listed.\n";
    std::cout << "  --"      << "          all remaining arguments are assumed to be part of the input file name. This option allows Z3 to read files with strange names such as: -foo.smt2.\n";
    std::cout << "\nResources:\n";
    // timeout and memout are now available on Linux and OSX too.
    std::cout << "  -T:timeout  set the timeout (in seconds).\n";
    std::cout << "  -t:timeout  set the soft timeout (in milli seconds). It only kills the current query.\n";
    std::cout << "  -memory:Megabytes  set a limit for virtual memory consumption.\n";
    // 
    std::cout << "\nOutput:\n";
    std::cout << "  -st         display statistics.\n";
#if defined(Z3DEBUG) || defined(_TRACE)
    std::cout << "\nDebugging support:\n";
#endif
#ifdef _TRACE
    std::cout << "  -tr:tag     enable trace messages tagged with <tag>.\n";
#endif
#ifdef Z3DEBUG
    std::cout << "  -dbg:tag    enable assertions tagged with <tag>.\n";
#endif
    std::cout << "\nParameter setting:\n";
    std::cout << "Global and module parameters can be set in the command line.\n";
    std::cout << "  param_name=value              for setting global parameters.\n";
    std::cout << "  module_name.param_name=value  for setting module parameters.\n";
    std::cout << "Use 'z3 -p' for the complete list of global and module parameters.\n";
}
   
void parse_cmd_line_args(int argc, char ** argv) {
    int i = 1;
    char * eq_pos = nullptr;
    while (i < argc) {
        char * arg = argv[i];    

        if (arg[0] == '-' && arg[1] == '-' && arg[2] == 0) {
            // Little hack used to read files with strange names such as -foo.smt2
            // z3 -- -foo.smt2
            i++;
            g_aux_input_file = "";
            for (; i < argc; i++) {
                g_aux_input_file += argv[i];
                if (i < argc - 1)
                    g_aux_input_file += " ";
            }
            if (g_input_file) {
                warning_msg("input file was already specified.");
            }
            else {
                g_input_file = g_aux_input_file.c_str();
            }
            break;
        }
        
        if (arg[0] == '-' 
#ifdef _WINDOWS
            || arg[0] == '/'
#endif
            ) {
            char * opt_name = arg + 1;
            // allow names such as --help
            if (*opt_name == '-')
                opt_name++;
            char * opt_arg  = nullptr;
            char * colon    = strchr(arg, ':');
            if (colon) {
                opt_arg = colon + 1;
                *colon  = 0;
            }
            if (strcmp(opt_name, "h") == 0 || strcmp(opt_name, "?") == 0 || strcmp(opt_name, "help") == 0) {
                display_usage();
                exit(0);
            }
            if (strcmp(opt_name, "version") == 0) {
                std::cout << "Z3 version " << Z3_MAJOR_VERSION << "." << Z3_MINOR_VERSION << "." << Z3_BUILD_NUMBER;
                std::cout << " - ";
#ifdef _AMD64_
                std::cout << "64";
#else
                std::cout << "32";
#endif
                std::cout << " bit";
#ifdef Z3GITHASH
                std::cout << " - build hashcode " << STRINGIZE_VALUE_OF(Z3GITHASH);
#endif
                std::cout << "\n";
                exit(0);
            }
            else if (strcmp(opt_name, "smt2") == 0) {
                g_input_kind = IN_SMTLIB_2;
            }
            else if (strcmp(opt_name, "dl") == 0) {
                g_input_kind = IN_DATALOG;
            }
            else if (strcmp(opt_name, "in") == 0) {
                g_standard_input = true;
            }
            else if (strcmp(opt_name, "dimacs") == 0) {
                g_input_kind = IN_DIMACS;
            }
            else if (strcmp(opt_name, "wcnf") == 0) {
                g_input_kind = IN_WCNF;
            }
            else if (strcmp(opt_name, "pbo") == 0) {
                g_input_kind = IN_OPB;
            }
            else if (strcmp(opt_name, "lp") == 0) {
                g_input_kind = IN_LP;
            }
            else if (strcmp(opt_name, "log") == 0) {
                g_input_kind = IN_Z3_LOG;
            }
            else if (strcmp(opt_name, "st") == 0) {
                g_display_statistics = true; 
            }
            else if (strcmp(opt_name, "ist") == 0) {
                g_display_istatistics = true; 
            }
            else if (strcmp(opt_name, "v") == 0) {
                if (!opt_arg)
                    error("option argument (-v:level) is missing.");
                long lvl = strtol(opt_arg, nullptr, 10);
                set_verbosity_level(lvl);
            }
            else if (strcmp(opt_name, "file") == 0) {
                g_input_file = opt_arg;
            }
            else if (strcmp(opt_name, "T") == 0) {
                if (!opt_arg)
                    error("option argument (-T:timeout) is missing.");
                long tm = strtol(opt_arg, nullptr, 10);
                set_timeout(tm * 1000);
            }
            else if (strcmp(opt_name, "t") == 0) {
                if (!opt_arg)
                    error("option argument (-t:timeout) is missing.");
                gparams::set("timeout", opt_arg);
            }
            else if (strcmp(opt_name, "nw") == 0) {
                enable_warning_messages(false);
            }
            else if (strcmp(opt_name, "p") == 0) {
                gparams::display(std::cout, 0, false, false);
                exit(0);
            }
            else if (strcmp(opt_name, "pd") == 0) {
                gparams::display(std::cout, 0, false, true);
                exit(0);
            }
            else if (strcmp(opt_name, "pm") == 0) {
                if (opt_arg) {
                    gparams::display_module(std::cout, opt_arg);
                }
                else {
                    gparams::display_modules(std::cout);
                    std::cout << "\nUse -pm:name to display all parameters available at module 'name'\n";
                }
                exit(0);
            }
            else if (strcmp(opt_name, "pp") == 0) {
                if (!opt_arg)
                    error("option argument (-pp:name) is missing.");
                gparams::display_parameter(std::cout, opt_arg);
                exit(0);
            }
#ifdef _TRACE
            else if (strcmp(opt_name, "tr") == 0) {
                if (!opt_arg)
                    error("option argument (-tr:tag) is missing.");
                enable_trace(opt_arg);
            }
#endif
#ifdef Z3DEBUG
            else if (strcmp(opt_name, "dbg") == 0) {
                if (!opt_arg)
                    error("option argument (-dbg:tag) is missing.");
                enable_debug(opt_arg);
            }
#endif
            else if (strcmp(opt_name, "memory") == 0) {
                if (!opt_arg)
                    error("option argument (-memory:val) is missing.");
                gparams::set("memory_max_size", opt_arg);
            }
            else {
                std::cerr << "Error: invalid command line option: " << arg << "\n";
                std::cerr << "For usage information: z3 -h\n";
                exit(ERR_CMD_LINE);
            }
        }
        else if (argv[i][0] != '"' && (eq_pos = strchr(argv[i], '='))) {
            char * key   = argv[i];
            *eq_pos      = 0;
            char * value = eq_pos+1; 
            gparams::set(key, value);
        }
        else {
            if (g_input_file) {
                warning_msg("input file was already specified.");
            }
            else {
                g_input_file = arg;
            }
        }
        i++;
    }
}


int STD_CALL main(int argc, char ** argv) {
    try{
        unsigned return_value = 0;
        memory::initialize(0);
        memory::exit_when_out_of_memory(true, "ERROR: out of memory");
        parse_cmd_line_args(argc, argv);
        env_params::updt_params();

        if (g_input_file && g_standard_input) {
            error("using standard input to read formula.");
        }
        if (!g_input_file && !g_standard_input) {
            error("input file was not specified.");
        }
        
        if (g_input_kind == IN_UNSPECIFIED) {
            g_input_kind = IN_SMTLIB_2;
            char const * ext = get_extension(g_input_file);
            if (ext) {
                if (strcmp(ext, "datalog") == 0 || strcmp(ext, "dl") == 0) {
                    g_input_kind = IN_DATALOG;
                }
                else if (strcmp(ext, "dimacs") == 0 || strcmp(ext, "cnf") == 0) {
                    g_input_kind = IN_DIMACS;
                }
                else if (strcmp(ext, "wcnf") == 0) {
                    g_input_kind = IN_WCNF;
                }
                else if (strcmp(ext, "opb") == 0) {
                    g_input_kind = IN_OPB;
                }
                else if (strcmp(ext, "lp") == 0) {
                    g_input_kind = IN_LP;
                }
                else if (strcmp(ext, "log") == 0) {
                    g_input_kind = IN_Z3_LOG;
                }
                else if (strcmp(ext, "smt2") == 0) {
                    g_input_kind = IN_SMTLIB_2;
                }
                else if (strcmp(ext, "mps") == 0 || strcmp(ext, "sif") == 0 ||
                         strcmp(ext, "MPS") == 0 || strcmp(ext, "SIF") == 0) {
                    g_input_kind = IN_MPS;
                }
            }
    }
        switch (g_input_kind) {
        case IN_SMTLIB_2:
            memory::exit_when_out_of_memory(true, "(error \"out of memory\")");
            return_value = read_smtlib2_commands(g_input_file);
            break;
        case IN_DIMACS:
            return_value = read_dimacs(g_input_file);
            break;
        case IN_WCNF:
            return_value = parse_opt(g_input_file, wcnf_t);
            break;
        case IN_OPB:
            return_value = parse_opt(g_input_file, opb_t);
            break;
        case IN_LP:
            return_value = parse_opt(g_input_file, lp_t);
            break;
        case IN_DATALOG:
            read_datalog(g_input_file);
            break;
        case IN_Z3_LOG:
            replay_z3_log(g_input_file);
            break;
        case IN_MPS:
            return_value = read_mps_file(g_input_file);
            break;
        default:
            UNREACHABLE();
        }
        memory::finalize();
#ifdef _WINDOWS
        _CrtDumpMemoryLeaks();
#endif
        return return_value;
    }
    catch (z3_exception & ex) {
        // unhandled exception
        std::cerr << "ERROR: " << ex.msg() << "\n";
        if (ex.has_error_code())
            return ex.error_code();
        else
            return ERR_INTERNAL_FATAL;
    }
}
<|MERGE_RESOLUTION|>--- conflicted
+++ resolved
@@ -39,11 +39,7 @@
 #include "util/file_path.h"
 #include "shell/lp_frontend.h"
 
-<<<<<<< HEAD
-typedef enum { IN_UNSPECIFIED, IN_SMTLIB, IN_SMTLIB_2, IN_DATALOG, IN_DIMACS, IN_WCNF, IN_OPB, IN_LP, IN_Z3_LOG, IN_MPS } input_kind;
-=======
-typedef enum { IN_UNSPECIFIED, IN_SMTLIB_2, IN_DATALOG, IN_DIMACS, IN_WCNF, IN_OPB, IN_Z3_LOG, IN_MPS } input_kind;
->>>>>>> fc719a5e
+typedef enum { IN_UNSPECIFIED, IN_SMTLIB_2, IN_DATALOG, IN_DIMACS, IN_WCNF, IN_OPB, IN_LP, IN_Z3_LOG, IN_MPS } input_kind;
 
 std::string         g_aux_input_file;
 char const *        g_input_file          = nullptr;
