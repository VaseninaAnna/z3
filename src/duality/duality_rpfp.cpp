/*++
Copyright (c) 2012 Microsoft Corporation

Module Name:

    duality_rpfp.h

Abstract:

   implements relational post-fixedpoint problem
   (RPFP) data structure.

Author:

    Ken McMillan (kenmcmil)

Revision History:


--*/



#ifdef _WINDOWS
#pragma warning(disable:4996)
#pragma warning(disable:4800)
#pragma warning(disable:4267)
#endif

#include <algorithm>
#include <fstream>
#include <set>
#include <iterator>


#include "duality.h"
#include "duality_profiling.h"

// TODO: do we need these?
#ifdef Z3OPS

class Z3_subterm_truth {
 public:
  virtual bool eval(Z3_ast f) = 0;
  ~Z3_subterm_truth(){}
};

Z3_subterm_truth *Z3_mk_subterm_truth(Z3_context ctx, Z3_model model);

#endif

#include <stdio.h>

// TODO: use something official for this
int debug_gauss = 0;

namespace Duality {

  static char string_of_int_buffer[20];

  const char *Z3User::string_of_int(int n){
    sprintf(string_of_int_buffer,"%d",n);
    return string_of_int_buffer;
  }

  RPFP::Term RPFP::SuffixVariable(const Term &t, int n)
  {
    std::string name = t.decl().name().str() + "_" + string_of_int(n);
    return ctx.constant(name.c_str(), t.get_sort());
  }

  RPFP::Term RPFP::HideVariable(const Term &t, int n)
  {
    std::string name = std::string("@p_") + t.decl().name().str() + "_" + string_of_int(n);
    return ctx.constant(name.c_str(), t.get_sort());
  }

  void RPFP::RedVars(Node *node, Term &b, std::vector<Term> &v)
  {
    int idx = node->number;
    if(HornClauses)
      b = ctx.bool_val(true);
    else {
      std::string name = std::string("@b_") + string_of_int(idx);
      symbol sym = ctx.str_symbol(name.c_str());
      b = ctx.constant(sym,ctx.bool_sort());
    }
    // ctx.constant(name.c_str(), ctx.bool_sort());
    v = node->Annotation.IndParams;
    for(unsigned i = 0; i < v.size(); i++)
      v[i] = SuffixVariable(v[i],idx);
  }

  void Z3User::SummarizeRec(hash_set<ast> &memo, std::vector<expr> &lits, int &ops, const Term &t){
    if(memo.find(t) != memo.end())
      return;
    memo.insert(t);
    if(t.is_app()){
      decl_kind k = t.decl().get_decl_kind();
      if (k == And || k == Or || k == Not || k == Implies || k == Iff) {
          ops++;
          int nargs = t.num_args();
          for (int i = 0; i < nargs; i++)
              SummarizeRec(memo, lits, ops, t.arg(i));
          return;
      }
    }
    lits.push_back(t);
  }

  int RPFP::CumulativeDecisions(){
#if 0
    std::string stats = Z3_statistics_to_string(ctx);
    int pos = stats.find("decisions:");
    pos += 10;
    int end = stats.find('\n',pos);
    std::string val = stats.substr(pos,end-pos);
    return atoi(val.c_str());
#endif
    return slvr().get_num_decisions();
  }


  void Z3User::Summarize(const Term &t){
    hash_set<ast> memo; std::vector<expr> lits; int ops = 0;
    SummarizeRec(memo, lits, ops, t);
    std::cout << ops << ": ";
    for(unsigned i = 0; i < lits.size(); i++){
      if(i > 0) std::cout << ", ";
      std::cout << lits[i];
    }
  }

  int Z3User::CountOperatorsRec(hash_set<ast> &memo, const Term &t){
    if(memo.find(t) != memo.end())
      return 0;
    memo.insert(t);
    if(t.is_app()){
      decl_kind k = t.decl().get_decl_kind();
      if (k == And || k == Or) {
          int count = 1;
          int nargs = t.num_args();
          for (int i = 0; i < nargs; i++)
              count += CountOperatorsRec(memo, t.arg(i));
          return count;
      }
      return 0;
    }
    if(t.is_quantifier()){
      int nbv = t.get_quantifier_num_bound();
      return CountOperatorsRec(memo,t.body()) + 2 * nbv; // count 2 for each quantifier
    }
    return 0;
  }

  int Z3User::CountOperators(const Term &t){
    hash_set<ast> memo;
    return CountOperatorsRec(memo,t);
  }


  Z3User::Term Z3User::conjoin(const std::vector<Term> &args){
    return ctx.make(And,args);
  }
  
  Z3User::Term Z3User::sum(const std::vector<Term> &args){
    return ctx.make(Plus,args);
  }

  RPFP::Term RPFP::RedDualRela(Edge *e, std::vector<Term> &args, int idx){
    Node *child = e->Children[idx];
    Term b(ctx);
    std::vector<Term> v;
    RedVars(child, b, v);
    for (unsigned i = 0; i < args.size(); i++) {
        if (eq(args[i].get_sort(), ctx.bool_sort()))
            args[i] = ctx.make(Iff, args[i], v[i]);
        else
            args[i] = args[i] == v[i];
    }
    return args.size() > 0 ? (b && conjoin(args)) : b;
  }

  Z3User::Term Z3User::CloneQuantifier(const Term &t, const Term &new_body){
#if 0
    Z3_context c = ctx;
    Z3_ast a = t;
    std::vector<Z3_pattern> pats;
    int num_pats = Z3_get_quantifier_num_patterns(c,a);
    for(int i = 0; i < num_pats; i++)
      pats.push_back(Z3_get_quantifier_pattern_ast(c,a,i));
    std::vector<Z3_ast> no_pats;
    int num_no_pats = Z3_get_quantifier_num_patterns(c,a);
    for(int i = 0; i < num_no_pats; i++)
      no_pats.push_back(Z3_get_quantifier_no_pattern_ast(c,a,i));
    int bound = Z3_get_quantifier_num_bound(c,a);
    std::vector<Z3_sort> sorts;
    std::vector<Z3_symbol> names;
    for(int i = 0; i < bound; i++){
      sorts.push_back(Z3_get_quantifier_bound_sort(c,a,i));
      names.push_back(Z3_get_quantifier_bound_name(c,a,i));
    }
    Z3_ast foo = Z3_mk_quantifier_ex(c,
                     Z3_is_quantifier_forall(c,a),
                     Z3_get_quantifier_weight(c,a),
                     0,
                     0,
                     num_pats,
                     &pats[0],
                     num_no_pats,
                     &no_pats[0],
                     bound,
                     &sorts[0],
                     &names[0],
                     new_body);
    return expr(ctx,foo);
#endif
    return clone_quantifier(t,new_body);
  }


  RPFP::Term RPFP::LocalizeRec(Edge *e,  hash_map<ast,Term> &memo, const Term &t)
  {
    std::pair<ast,Term> foo(t,expr(ctx));
    std::pair<hash_map<ast,Term>::iterator, bool> bar = memo.insert(foo);
    Term &res = bar.first->second;
    if(!bar.second) return res;
    hash_map<ast,Term>::iterator it = e->varMap.find(t);
    if (it != e->varMap.end()){
      res = it->second;
      return res;
    }
    if (t.is_app()) {
        func_decl f = t.decl();
        std::vector<Term> args;
        int nargs = t.num_args();
        for (int i = 0; i < nargs; i++)
            args.push_back(LocalizeRec(e, memo, t.arg(i)));
        hash_map<func_decl, int>::iterator rit = e->relMap.find(f);
        if (rit != e->relMap.end())
            res = RedDualRela(e, args, (rit->second));
        else {
            if (args.size() == 0 && f.get_decl_kind() == Uninterpreted && !ls->is_constant(f)) {
                res = HideVariable(t, e->number);
            }
            else {
                res = f(args.size(), &args[0]);
            }
        }
    }
    else if (t.is_quantifier()) {
        std::vector<expr> pats;
        t.get_patterns(pats);
        for (unsigned i = 0; i < pats.size(); i++)
            pats[i] = LocalizeRec(e, memo, pats[i]);
        Term body = LocalizeRec(e, memo, t.body());
        res = clone_quantifier(t, body, pats);
    }
    else res = t;
    return res;
  }

  void RPFP::SetEdgeMaps(Edge *e){
    timer_start("SetEdgeMaps");
    e->relMap.clear();
    e->varMap.clear();
    for(unsigned i = 0; i < e->F.RelParams.size(); i++){
      e->relMap[e->F.RelParams[i]] = i;
    }
    Term b(ctx);
    std::vector<Term> v;
    RedVars(e->Parent, b, v);
    for(unsigned i = 0; i < e->F.IndParams.size(); i++){
      // func_decl parentParam = e->Parent.Annotation.IndParams[i];
      expr oldname = e->F.IndParams[i];
      expr newname = v[i];
      e->varMap[oldname] = newname;
    }
    timer_stop("SetEdgeMaps");

  }


  RPFP::Term RPFP::Localize(Edge *e, const Term &t){
    timer_start("Localize");
    hash_map<ast,Term> memo;
    if(e->F.IndParams.size() > 0 && e->varMap.empty())
      SetEdgeMaps(e); // TODO: why is this needed?
    Term res = LocalizeRec(e,memo,t);
    timer_stop("Localize");
    return res;
  }


  RPFP::Term RPFP::ReducedDualEdge(Edge *e)
  {
    SetEdgeMaps(e);
    timer_start("RedVars");
    Term b(ctx);
    std::vector<Term> v;
    RedVars(e->Parent, b, v);
    timer_stop("RedVars");
    // ast_to_track = (ast)b;
    return implies(b, Localize(e, e->F.Formula));
  }

  TermTree *RPFP::ToTermTree(Node *root, Node *skip_descendant)
  {
    if(skip_descendant && root == skip_descendant)
      return new TermTree(ctx.bool_val(true));
    Edge *e = root->Outgoing;
    if(!e) return new TermTree(ctx.bool_val(true), std::vector<TermTree *>());
    std::vector<TermTree *> children(e->Children.size());
    for(unsigned i = 0; i < children.size(); i++)
      children[i] = ToTermTree(e->Children[i],skip_descendant);
    // Term top = ReducedDualEdge(e);
    Term top = e->dual.null() ? ctx.bool_val(true) : e->dual;
    TermTree *res = new TermTree(top, children);
    for(unsigned i = 0; i < e->constraints.size(); i++)
      res->addTerm(e->constraints[i]);
    return res;
  }

  TermTree *RPFP::GetGoalTree(Node *root){
     std::vector<TermTree *> children(1);
     children[0] = ToGoalTree(root);
     return new TermTree(ctx.bool_val(false),children);
  }

  TermTree *RPFP::ToGoalTree(Node *root)
  {
    Term b(ctx);
    std::vector<Term> v;
    RedVars(root, b, v);
    Term goal = root->Name(v);
    Edge *e = root->Outgoing;
    if(!e) return new TermTree(goal, std::vector<TermTree *>());
    std::vector<TermTree *> children(e->Children.size());
    for(unsigned i = 0; i < children.size(); i++)
      children[i] = ToGoalTree(e->Children[i]);
    // Term top = ReducedDualEdge(e);
    return new TermTree(goal, children);
  }

  Z3User::Term Z3User::SubstRec(hash_map<ast, Term> &memo, const Term &t)
  {
    std::pair<ast,Term> foo(t,expr(ctx));
    std::pair<hash_map<ast,Term>::iterator, bool> bar = memo.insert(foo);
    Term &res = bar.first->second;
    if(!bar.second) return res;
    if (t.is_app()) {
        func_decl f = t.decl();
        std::vector<Term> args;
        int nargs = t.num_args();
        for (int i = 0; i < nargs; i++)
            args.push_back(SubstRec(memo, t.arg(i)));
        res = f(args.size(), &args[0]);
    }
    else if (t.is_quantifier()) {
        std::vector<expr> pats;
        t.get_patterns(pats);
        for (unsigned i = 0; i < pats.size(); i++)
            pats[i] = SubstRec(memo, pats[i]);
        Term body = SubstRec(memo, t.body());
        res = clone_quantifier(t, body, pats);
    }
    // res = CloneQuantifier(t,SubstRec(memo, t.body()));
    else res = t;
    return res;
  }

  Z3User::Term Z3User::SubstRec(hash_map<ast, Term> &memo, hash_map<func_decl, func_decl> &map, const Term &t)
  {
    std::pair<ast,Term> foo(t,expr(ctx));
    std::pair<hash_map<ast,Term>::iterator, bool> bar = memo.insert(foo);
    Term &res = bar.first->second;
    if(!bar.second) return res;
    if (t.is_app()) {
        func_decl f = t.decl();
        std::vector<Term> args;
        int nargs = t.num_args();
        for (int i = 0; i < nargs; i++)
            args.push_back(SubstRec(memo, map, t.arg(i)));
        hash_map<func_decl, func_decl>::iterator it = map.find(f);
        if (it != map.end())
            f = it->second;
        res = f(args.size(), &args[0]);
    }
    else if (t.is_quantifier()) {
        std::vector<expr> pats;
        t.get_patterns(pats);
        for (unsigned i = 0; i < pats.size(); i++)
            pats[i] = SubstRec(memo, map, pats[i]);
        Term body = SubstRec(memo, map, t.body());
        res = clone_quantifier(t, body, pats);
    }
    // res = CloneQuantifier(t,SubstRec(memo, t.body()));
    else res = t;
    return res;
  }

  Z3User::Term Z3User::ExtractStores(hash_map<ast, Term> &memo, const Term &t, std::vector<expr> &cnstrs, hash_map<ast,expr> &renaming)
  {
    std::pair<ast,Term> foo(t,expr(ctx));
    std::pair<hash_map<ast,Term>::iterator, bool> bar = memo.insert(foo);
    Term &res = bar.first->second;
    if(!bar.second) return res;
    if (t.is_app()) {
        func_decl f = t.decl();
        std::vector<Term> args;
        int nargs = t.num_args();
        for (int i = 0; i < nargs; i++)
            args.push_back(ExtractStores(memo, t.arg(i), cnstrs, renaming));
        res = f(args.size(), &args[0]);
        if (f.get_decl_kind() == Store) {
            func_decl fresh = ctx.fresh_func_decl("@arr", res.get_sort());
            expr y = fresh();
            expr equ = ctx.make(Equal, y, res);
            cnstrs.push_back(equ);
            renaming[y] = res;
            res = y;
        }
    }
    else res = t;
    return res;
  }


  bool Z3User::IsLiteral(const expr &lit, expr &atom, expr &val){
      if (!(lit.is_quantifier() && IsClosedFormula(lit))) {
          if (!lit.is_app())
              return false;
          decl_kind k = lit.decl().get_decl_kind();
          if (k == Not) {
              if (IsLiteral(lit.arg(0), atom, val)) {
                  val = eq(val, ctx.bool_val(true)) ? ctx.bool_val(false) : ctx.bool_val(true);
                  return true;
              }
              return false;
          }
          if (k == And || k == Or || k == Iff || k == Implies)
              return false;
      }
    atom = lit;
    val = ctx.bool_val(true);
    return true;
  }

  expr Z3User::Negate(const expr &f){
    if(f.is_app() && f.decl().get_decl_kind() == Not)
      return f.arg(0);
    else if(eq(f,ctx.bool_val(true)))
      return ctx.bool_val(false);
    else if(eq(f,ctx.bool_val(false)))
      return ctx.bool_val(true);
    return !f;
  }

  expr Z3User::ReduceAndOr(const std::vector<expr> &args, bool is_and, std::vector<expr> &res){
    for(unsigned i = 0; i < args.size(); i++)
        if (!eq(args[i], ctx.bool_val(is_and))) {
            if (eq(args[i], ctx.bool_val(!is_and)))
                return ctx.bool_val(!is_and);
            res.push_back(args[i]);
        }
    return expr();
  }

  expr Z3User::FinishAndOr(const std::vector<expr> &args, bool is_and){
    if(args.size() == 0)
      return ctx.bool_val(is_and);
    if(args.size() == 1)
      return args[0];
    return ctx.make(is_and ? And : Or,args);
  }

  expr Z3User::SimplifyAndOr(const std::vector<expr> &args, bool is_and){
    std::vector<expr> sargs;
    expr res = ReduceAndOr(args,is_and,sargs);
    if(!res.null()) return res;
    return FinishAndOr(sargs,is_and);
  }

  expr Z3User::PullCommonFactors(std::vector<expr> &args, bool is_and){
    
    // first check if there's anything to do...
    if(args.size() < 2)
      return FinishAndOr(args,is_and);
    for (unsigned i = 0; i < args.size(); i++) {
        const expr &a = args[i];
        if (!(a.is_app() && a.decl().get_decl_kind() == (is_and ? Or : And)))
            return FinishAndOr(args, is_and);
    }
    std::vector<expr> common;
    for (unsigned i = 0; i < args.size(); i++) {
        unsigned n = args[i].num_args();
        std::vector<expr> v(n), w;
        for (unsigned j = 0; j < n; j++)
            v[j] = args[i].arg(j);
        std::less<ast> comp;
        std::sort(v.begin(), v.end(), comp);
        if (i == 0)
            common.swap(v);
        else {
            std::set_intersection(common.begin(), common.end(), v.begin(), v.end(), std::inserter(w, w.begin()), comp);
            common.swap(w);
        }
    }
    if(common.empty())
      return FinishAndOr(args,is_and);
    std::set<ast> common_set(common.begin(),common.end());
    for(unsigned i = 0; i < args.size(); i++){
      unsigned n = args[i].num_args();
      std::vector<expr> lits;
      for (unsigned j = 0; j < n; j++) {
          const expr b = args[i].arg(j);
          if (common_set.find(b) == common_set.end())
              lits.push_back(b);
      }
      args[i] = SimplifyAndOr(lits,!is_and);
    }  
    common.push_back(SimplifyAndOr(args,is_and));
    return SimplifyAndOr(common,!is_and);
  }

  expr Z3User::ReallySimplifyAndOr(const std::vector<expr> &args, bool is_and){
    std::vector<expr> sargs;
    expr res = ReduceAndOr(args,is_and,sargs);
    if(!res.null()) return res;
    return PullCommonFactors(sargs,is_and);
  }

  Z3User::Term Z3User::SubstAtomTriv(const expr &foo, const expr &atom, const expr &val){
    if(eq(foo,atom))
      return val;
    else if(foo.is_app() && foo.decl().get_decl_kind() == Not && eq(foo.arg(0),atom))
      return Negate(val);
    else
      return foo;
  }

  Z3User::Term Z3User::PushQuantifier(const expr &t, const expr &body, bool is_forall){
      if (t.get_quantifier_num_bound() == 1) {
          std::vector<expr> fmlas, free, not_free;
          CollectJuncts(body, fmlas, is_forall ? Or : And, false);
          for (unsigned i = 0; i < fmlas.size(); i++) {
              const expr &fmla = fmlas[i];
              if (fmla.has_free(0))
                  free.push_back(fmla);
              else
                  not_free.push_back(fmla);
          }
          decl_kind op = is_forall ? Or : And;
          if (free.empty())
              return DeleteBound(0, 1, SimplifyAndOr(not_free, op == And));
          expr q = clone_quantifier(is_forall ? Forall : Exists, t, SimplifyAndOr(free, op == And));
          if (!not_free.empty())
              q = ctx.make(op, q, DeleteBound(0, 1, SimplifyAndOr(not_free, op == And)));
          return q;
      }
    return clone_quantifier(is_forall ? Forall : Exists,t,body);
  }

  Z3User::Term Z3User::CloneQuantAndSimp(const expr &t, const expr &body, bool is_forall) {
      if (body.is_app()) {
          if (body.decl().get_decl_kind() == (is_forall ? And : Or)) { // quantifier distributes
              int nargs = body.num_args();
              std::vector<expr> args(nargs);
              for (int i = 0; i < nargs; i++)
                  args[i] = CloneQuantAndSimp(t, body.arg(i), is_forall);
              return SimplifyAndOr(args, body.decl().get_decl_kind() == And);
          }
          else if (body.decl().get_decl_kind() == (is_forall ? Or : And)) { // quantifier distributes
              return PushQuantifier(t, body, is_forall); // may distribute partially
          }
          else if (body.decl().get_decl_kind() == Not) {
              return ctx.make(Not, CloneQuantAndSimp(t, body.arg(0), !is_forall));
          }
      }
      if (t.get_quantifier_num_bound() == 1 && !body.has_free(0))
          return DeleteBound(0, 1, body); // drop the quantifier
      return clone_quantifier(is_forall ? Forall : Exists, t, body);
  }

  Z3User::Term Z3User::CloneQuantAndSimp(const expr &t, const expr &body){
    return CloneQuantAndSimp(t,body,t.is_quantifier_forall());
  }

  Z3User::Term Z3User::SubstAtom(hash_map<ast, Term> &memo, const expr &t, const expr &atom, const expr &val) {
      std::pair<ast, Term> foo(t, expr(ctx));
      std::pair<hash_map<ast, Term>::iterator, bool> bar = memo.insert(foo);
      Term &res = bar.first->second;
      if (!bar.second) return res;
      if (t.is_app()) {
          func_decl f = t.decl();
          decl_kind k = f.get_decl_kind();

          // TODO: recur here, but how much? We don't want to be quadractic in formula size

          if (k == And || k == Or) {
              int nargs = t.num_args();
              std::vector<Term> args(nargs);
              for (int i = 0; i < nargs; i++)
                  args[i] = SubstAtom(memo, t.arg(i), atom, val);
              res = ReallySimplifyAndOr(args, k == And);
              return res;
          }
      }
      else if (t.is_quantifier() && atom.is_quantifier()) {
          if (eq(t, atom))
              res = val;
          else
              res = clone_quantifier(t, SubstAtom(memo, t.body(), atom, val));
          return res;
      }
      res = SubstAtomTriv(t, atom, val);
      return res;
  }

  void Z3User::RemoveRedundancyOp(bool pol, std::vector<expr> &args, hash_map<ast, Term> &smemo) {
      for (unsigned i = 0; i < args.size(); i++) {
          const expr &lit = args[i];
          expr atom, val;
          if (IsLiteral(lit, atom, val)) {
              if (atom.is_app() && atom.decl().get_decl_kind() == Equal)
                  if (pol ? eq(val, ctx.bool_val(true)) : eq(val, ctx.bool_val(false))) {
                      expr lhs = atom.arg(0), rhs = atom.arg(1);
                      if (lhs.is_numeral())
                          std::swap(lhs, rhs);
                      if (rhs.is_numeral() && lhs.is_app()) {
                          for (unsigned j = 0; j < args.size(); j++)
                              if (j != i) {
                                  smemo.clear();
                                  smemo[lhs] = rhs;
                                  args[j] = SubstRec(smemo, args[j]);
                              }
                      }
                  }
              for (unsigned j = 0; j < args.size(); j++)
                  if (j != i) {
                      smemo.clear();
                      args[j] = SubstAtom(smemo, args[j], atom, pol ? val : !val);
                  }
          }
      }
  }
  

  Z3User::Term Z3User::RemoveRedundancyRec(hash_map<ast, Term> &memo, hash_map<ast, Term> &smemo, const Term &t) {
      std::pair<ast, Term> foo(t, expr(ctx));
      std::pair<hash_map<ast, Term>::iterator, bool> bar = memo.insert(foo);
      Term &res = bar.first->second;
      if (!bar.second) return res;
      if (t.is_app()) {
          func_decl f = t.decl();
          std::vector<Term> args;
          int nargs = t.num_args();
          for (int i = 0; i < nargs; i++)
              args.push_back(RemoveRedundancyRec(memo, smemo, t.arg(i)));

          decl_kind k = f.get_decl_kind();
          if (k == And) {
              RemoveRedundancyOp(true, args, smemo);
              res = ReallySimplifyAndOr(args, true);
          }
          else if (k == Or) {
              RemoveRedundancyOp(false, args, smemo);
              res = ReallySimplifyAndOr(args, false);
          }
          else {
              if (k == Equal && args[0].get_id() > args[1].get_id())
                  std::swap(args[0], args[1]);
              res = f(args.size(), &args[0]);
          }
      }
      else if (t.is_quantifier()) {
          Term body = RemoveRedundancyRec(memo, smemo, t.body());
          res = CloneQuantAndSimp(t, body);
      }
      else res = t;
      return res;
  }

  Z3User::Term Z3User::RemoveRedundancy(const Term &t){
    hash_map<ast, Term> memo;
    hash_map<ast, Term> smemo;
    return RemoveRedundancyRec(memo,smemo,t);
  }

  Z3User::Term Z3User::AdjustQuantifiers(const Term &t)
  {
    if(t.is_quantifier() || (t.is_app() && t.has_quantifiers()))
      return t.qe_lite();
    return t;
  }

  Z3User::Term Z3User::IneqToEqRec(hash_map<ast, Term> &memo, const Term &t) {
      std::pair<ast, Term> foo(t, expr(ctx));
      std::pair<hash_map<ast, Term>::iterator, bool> bar = memo.insert(foo);
      Term &res = bar.first->second;
      if (!bar.second) return res;
      if (t.is_app()) {
          func_decl f = t.decl();
          std::vector<Term> args;
          int nargs = t.num_args();
          for (int i = 0; i < nargs; i++)
              args.push_back(IneqToEqRec(memo, t.arg(i)));

          decl_kind k = f.get_decl_kind();
          if (k == And) {
              for (int i = 0; i < nargs - 1; i++) {
                  if ((args[i].is_app() && args[i].decl().get_decl_kind() == Geq &&
                      args[i + 1].is_app() && args[i + 1].decl().get_decl_kind() == Leq)
                      ||
                      (args[i].is_app() && args[i].decl().get_decl_kind() == Leq &&
                      args[i + 1].is_app() && args[i + 1].decl().get_decl_kind() == Geq))
                      if (eq(args[i].arg(0), args[i + 1].arg(0)) && eq(args[i].arg(1), args[i + 1].arg(1))) {
                          args[i] = ctx.make(Equal, args[i].arg(0), args[i].arg(1));
                          args[i + 1] = ctx.bool_val(true);
                      }
              }
          }
          res = f(args.size(), &args[0]);
      }
      else if (t.is_quantifier()) {
          Term body = IneqToEqRec(memo, t.body());
          res = clone_quantifier(t, body);
      }
      else res = t;
      return res;
  }

  Z3User::Term Z3User::IneqToEq(const Term &t){
    hash_map<ast, Term> memo;
    return IneqToEqRec(memo,t);
  }

  Z3User::Term Z3User::SubstRecHide(hash_map<ast, Term> &memo, const Term &t, int number) {
      std::pair<ast, Term> foo(t, expr(ctx));
      std::pair<hash_map<ast, Term>::iterator, bool> bar = memo.insert(foo);
      Term &res = bar.first->second;
      if (!bar.second) return res;
      if (t.is_app()) {
          func_decl f = t.decl();
          std::vector<Term> args;
          int nargs = t.num_args();
          if (nargs == 0 && f.get_decl_kind() == Uninterpreted) {
              std::string name = std::string("@q_") + t.decl().name().str() + "_" + string_of_int(number);
              res = ctx.constant(name.c_str(), t.get_sort());
              return res;
          }
          for (int i = 0; i < nargs; i++)
              args.push_back(SubstRec(memo, t.arg(i)));
          res = f(args.size(), &args[0]);
      }
      else if (t.is_quantifier())
          res = CloneQuantifier(t, SubstRec(memo, t.body()));
      else res = t;
      return res;
  }

  RPFP::Term RPFP::SubstParams(const std::vector<Term> &from,
                               const std::vector<Term> &to, const Term &t) {
      hash_map<ast, Term> memo;
      bool some_diff = false;
      for (unsigned i = 0; i < from.size(); i++)
          if (i < to.size() && !eq(from[i], to[i])) {
              memo[from[i]] = to[i];
              some_diff = true;
          }
      return some_diff ? SubstRec(memo, t) : t;
  }

  RPFP::Term RPFP::SubstParamsNoCapture(const std::vector<Term> &from,
                                        const std::vector<Term> &to, const Term &t) {
      hash_map<ast, Term> memo;
      bool some_diff = false;
      for (unsigned i = 0; i < from.size(); i++)
          if (i < to.size() && !eq(from[i], to[i])) {
              memo[from[i]] = to[i];
              // if the new param is not being mapped to anything else, we need to rename it to prevent capture
              // note, if the new param *is* mapped later in the list, it will override this substitution
              const expr &w = to[i];
              if (memo.find(w) == memo.end()) {
                  std::string old_name = w.decl().name().str();
                  func_decl fresh = ctx.fresh_func_decl(old_name.c_str(), w.get_sort());
                  expr y = fresh();
                  memo[w] = y;
              }
              some_diff = true;
          }
      return some_diff ? SubstRec(memo, t) : t;
  }

  

  RPFP::Transformer RPFP::Fuse(const std::vector<Transformer *> &trs) {
      assert(!trs.empty());
      const std::vector<expr> &params = trs[0]->IndParams;
      std::vector<expr> fmlas(trs.size());
      fmlas[0] = trs[0]->Formula;
      for (unsigned i = 1; i < trs.size(); i++)
          fmlas[i] = SubstParamsNoCapture(trs[i]->IndParams, params, trs[i]->Formula);
      std::vector<func_decl> rel_params = trs[0]->RelParams;
      for (unsigned i = 1; i < trs.size(); i++) {
          const std::vector<func_decl> &params2 = trs[i]->RelParams;
          hash_map<func_decl, func_decl> map;
          for (unsigned j = 0; j < params2.size(); j++) {
              func_decl rel = RenumberPred(params2[j], rel_params.size());
              rel_params.push_back(rel);
              map[params2[j]] = rel;
          }
          hash_map<ast, expr> memo;
          fmlas[i] = SubstRec(memo, map, fmlas[i]);
      }
      return Transformer(rel_params, params, ctx.make(Or, fmlas), trs[0]->owner);
  }


  void Z3User::Strengthen(Term &x, const Term &y)
  {
    if (eq(x,ctx.bool_val(true)))
      x = y;
    else
      x = x && y;
  }

  void RPFP::SetAnnotation(Node *root, const expr &t){
    hash_map<ast, Term> memo;
    Term b;
    std::vector<Term> v;
    RedVars(root, b, v);
    memo[b] = ctx.bool_val(true);
    for (unsigned i = 0; i < v.size(); i++)
      memo[v[i]] = root->Annotation.IndParams[i];
    Term annot = SubstRec(memo, t);
    // Strengthen(ref root.Annotation.Formula, annot);
    root->Annotation.Formula = annot;
  }

  void RPFP::DecodeTree(Node *root, TermTree *interp, int persist) {
      std::vector<TermTree *> &ic = interp->getChildren();
      if (ic.size() > 0) {
          std::vector<Node *> &nc = root->Outgoing->Children;
          for (unsigned i = 0; i < nc.size(); i++)
              DecodeTree(nc[i], ic[i], persist);
      }
      SetAnnotation(root, interp->getTerm());
#if 0
      if(persist != 0)
          Z3_persist_ast(ctx,root->Annotation.Formula,persist);
#endif
  }
  
  RPFP::Term RPFP::GetUpperBound(Node *n)
  {
    // TODO: cache this
    Term b(ctx); std::vector<Term> v;
    RedVars(n, b, v);
    hash_map<ast, Term> memo;
    for (unsigned int i = 0; i < v.size(); i++)
      memo[n->Bound.IndParams[i]] = v[i];
    Term cnst = SubstRec(memo, n->Bound.Formula);
    return b && !cnst;
  }

  RPFP::Term RPFP::GetAnnotation(Node *n)
  {
    if(eq(n->Annotation.Formula,ctx.bool_val(true)))
      return n->Annotation.Formula;
    // TODO: cache this
    Term b(ctx); std::vector<Term> v;
    RedVars(n, b, v);
    hash_map<ast, Term> memo;
    for (unsigned i = 0; i < v.size(); i++)
      memo[n->Annotation.IndParams[i]] = v[i];
    Term cnst = SubstRec(memo, n->Annotation.Formula);
    return !b || cnst;
  }

  RPFP::Term RPFP::GetUnderapprox(Node *n)
  {
    // TODO: cache this
    Term b(ctx); std::vector<Term> v;
    RedVars(n, b, v);
    hash_map<ast, Term> memo;
    for (unsigned i = 0; i < v.size(); i++)
      memo[n->Underapprox.IndParams[i]] = v[i];
    Term cnst = SubstRecHide(memo, n->Underapprox.Formula, n->number);
    return !b || cnst;
  }

  TermTree *RPFP::AddUpperBound(Node *root, TermTree *t)
  {
    Term f = !((ast)(root->dual)) ? ctx.bool_val(true) : root->dual;
    std::vector<TermTree *> c(1); c[0] = t;
    return new TermTree(f, c);
  }

#if 0
  void RPFP::WriteInterps(System.IO.StreamWriter f, TermTree t)
  {
    foreach (var c in t.getChildren())
      WriteInterps(f, c);
    f.WriteLine(t.getTerm());
  }
#endif    


  expr RPFP::GetEdgeFormula(Edge *e, int persist, bool with_children, bool underapprox) {
      if (e->dual.null()) {
          timer_start("ReducedDualEdge");
          e->dual = ReducedDualEdge(e);
          timer_stop("ReducedDualEdge");
          timer_start("getting children");
          if (underapprox) {
              std::vector<expr> cus(e->Children.size());
              for (unsigned i = 0; i < e->Children.size(); i++)
                  cus[i] = !UnderapproxFlag(e->Children[i]) || GetUnderapprox(e->Children[i]);
              expr cnst = conjoin(cus);
              e->dual = e->dual && cnst;
          }
          timer_stop("getting children");
          timer_start("Persisting");
          std::list<stack_entry>::reverse_iterator it = stack.rbegin();
          for (int i = 0; i < persist && it != stack.rend(); i++)
              it++;
          if (it != stack.rend())
              it->edges.push_back(e);
          timer_stop("Persisting");
          //Console.WriteLine("{0}", cnst);
      }
      return e->dual;
  }

  /** For incremental solving, asserts the constraint associated
   * with this edge in the SMT context. If this edge is removed,
   * you must pop the context accordingly. The second argument is
   * the number of pushes we are inside. The constraint formula
   * will survive "persist" pops of the context. If you plan
   * to reassert the edge after popping the context once,
   * you can save time re-constructing the formula by setting
   * "persist" to one. If you set "persist" too high, however,
   * you could have a memory leak.
   *
   * The flag "with children" causes the annotations of the children
   * to be asserted. The flag underapprox causes the underapproximations
   * of the children to be asserted *conditionally*. See Check() on
   * how to actually enforce these constraints.
   *
   */

  void RPFP::AssertEdge(Edge *e, int persist, bool with_children, bool underapprox) {
      if (eq(e->F.Formula, ctx.bool_val(true)) && (!with_children || e->Children.empty()))
          return;
      expr fmla = GetEdgeFormula(e, persist, with_children, underapprox);
      timer_start("solver add");
      slvr_add(e->dual);
      timer_stop("solver add");
      if (with_children)
          for (unsigned i = 0; i < e->Children.size(); i++)
              ConstrainParent(e, e->Children[i]);
  }


#ifdef LIMIT_STACK_WEIGHT
  void RPFP_caching::AssertEdge(Edge *e, int persist, bool with_children, bool underapprox)
  {
      unsigned old_new_alits = new_alits.size();
      if(eq(e->F.Formula,ctx.bool_val(true)) && (!with_children || e->Children.empty()))
          return;
      expr fmla = GetEdgeFormula(e, persist, with_children, underapprox);
      timer_start("solver add");
      slvr_add(e->dual);
      timer_stop("solver add");
      if(old_new_alits < new_alits.size())
          weight_added.val++;
      if(with_children)
          for(unsigned i = 0; i < e->Children.size(); i++)
              ConstrainParent(e,e->Children[i]);
  }
#endif

  // caching verion of above
  void RPFP_caching::AssertEdgeCache(Edge *e, std::vector<Term> &lits, bool with_children) {
      if (eq(e->F.Formula, ctx.bool_val(true)) && (!with_children || e->Children.empty()))
          return;
      expr fmla = GetEdgeFormula(e, 0, with_children, false);
      GetAssumptionLits(fmla, lits);
      if (with_children)
          for (unsigned i = 0; i < e->Children.size(); i++)
              ConstrainParentCache(e, e->Children[i], lits);
  }
      
  void RPFP::slvr_add(const expr &e){
    slvr().add(e);
  }

  void RPFP_caching::slvr_add(const expr &e){
    GetAssumptionLits(e,alit_stack);
  }

  void RPFP::slvr_pop(int i){
    slvr().pop(i);
  }

  void RPFP::slvr_push(){
    slvr().push();
  }

  void RPFP_caching::slvr_pop(int i){
    for(int j = 0; j < i; j++){
#ifdef LIMIT_STACK_WEIGHT
        if(alit_stack_sizes.empty()){
            if(big_stack.empty())
                throw "stack underflow";
            for(unsigned k = 0; k < new_alits.size(); k++){
                if(AssumptionLits.find(new_alits[k]) == AssumptionLits.end())
                    throw "foo!";
                AssumptionLits.erase(new_alits[k]);
            }
            big_stack_entry &bsb = big_stack.back();
            bsb.alit_stack_sizes.swap(alit_stack_sizes);
            bsb.alit_stack.swap(alit_stack);
            bsb.new_alits.swap(new_alits);
            bsb.weight_added.swap(weight_added);
            big_stack.pop_back();
            slvr().pop(1);
            continue;
        }
#endif
      alit_stack.resize(alit_stack_sizes.back());
      alit_stack_sizes.pop_back();
    }
  }
  
  void RPFP_caching::slvr_push(){
#ifdef LIMIT_STACK_WEIGHT
      if(weight_added.val > LIMIT_STACK_WEIGHT){
          big_stack.resize(big_stack.size()+1);
          big_stack_entry &bsb = big_stack.back();
          bsb.alit_stack_sizes.swap(alit_stack_sizes);
          bsb.alit_stack.swap(alit_stack);
          bsb.new_alits.swap(new_alits);
          bsb.weight_added.swap(weight_added);
          slvr().push();
          for(unsigned i = 0; i < bsb.alit_stack.size(); i++)
              slvr().add(bsb.alit_stack[i]);
          return;
      }
#endif
    alit_stack_sizes.push_back(alit_stack.size());
  }

  check_result RPFP::slvr_check(unsigned n, expr * const assumptions, unsigned *core_size, expr *core){
    return slvr().check(n, assumptions, core_size, core);
  }

  check_result RPFP_caching::slvr_check(unsigned n, expr * const assumptions, unsigned *core_size, expr *core){
    unsigned oldsiz = alit_stack.size();
    if(n && assumptions)
      std::copy(assumptions,assumptions+n,std::inserter(alit_stack,alit_stack.end()));
    check_result res;
    if (core_size && core) {
        std::vector<expr> full_core(alit_stack.size()), core1(n);
        std::copy(assumptions, assumptions + n, core1.begin());
        res = slvr().check(alit_stack.size(), &alit_stack[0], core_size, &full_core[0]);
        full_core.resize(*core_size);
        if (res == unsat) {
            FilterCore(core1, full_core);
            *core_size = core1.size();
            std::copy(core1.begin(), core1.end(), core);
        }
    }
    else 
      res = slvr().check(alit_stack.size(), &alit_stack[0]);
    alit_stack.resize(oldsiz);
    return res;
  }

  lbool RPFP::ls_interpolate_tree(TermTree *assumptions,
                                  TermTree *&interpolants,
                                  model &_model,
                                  TermTree *goals,
                                  bool weak) {
      return ls->interpolate_tree(assumptions, interpolants, _model, goals, weak);
  }

  lbool RPFP_caching::ls_interpolate_tree(TermTree *assumptions,
                                          TermTree *&interpolants,
                                          model &_model,
                                          TermTree *goals,
                                          bool weak) {
      GetTermTreeAssertionLiterals(assumptions);
      return ls->interpolate_tree(assumptions, interpolants, _model, goals, weak);
  }

  void RPFP_caching::GetTermTreeAssertionLiteralsRec(TermTree *assumptions){
    std::vector<expr> alits;
    hash_map<ast,expr> map;
    GetAssumptionLits(assumptions->getTerm(),alits,&map);
    std::vector<expr> &ts = assumptions->getTerms();
    for(unsigned i = 0; i < ts.size(); i++)
      GetAssumptionLits(ts[i],alits,&map);
    assumptions->setTerm(ctx.bool_val(true));
    ts = alits;
    for(unsigned i = 0; i < alits.size(); i++)
      ts.push_back(ctx.make(Implies,alits[i],map[alits[i]]));
    for(unsigned i = 0; i < assumptions->getChildren().size(); i++)
      GetTermTreeAssertionLiterals(assumptions->getChildren()[i]);
    return;
  }

  void RPFP_caching::GetTermTreeAssertionLiterals(TermTree *assumptions) {
      // optimize binary case
      if (assumptions->getChildren().size() == 1
          && assumptions->getChildren()[0]->getChildren().size() == 0) {
          hash_map<ast, expr> map;
          TermTree *child = assumptions->getChildren()[0];
          std::vector<expr> dummy;
          GetAssumptionLits(child->getTerm(), dummy, &map);
          std::vector<expr> &ts = child->getTerms();
          for (unsigned i = 0; i < ts.size(); i++)
              GetAssumptionLits(ts[i], dummy, &map);
          std::vector<expr> assumps;
          slvr().get_proof().get_assumptions(assumps);
          if (!proof_core) { // save the proof core for later use
              proof_core = new hash_set < ast > ;
              for (unsigned i = 0; i < assumps.size(); i++)
                  proof_core->insert(assumps[i]);
          }
          std::vector<expr> *cnsts[2] = { &child->getTerms(), &assumptions->getTerms() };
          for (unsigned i = 0; i < assumps.size(); i++) {
              expr &as = assumps[i];
              expr alit = (as.is_app() && as.decl().get_decl_kind() == Implies) ? as.arg(0) : as;
              bool isA = map.find(alit) != map.end();
              cnsts[isA ? 0 : 1]->push_back(as);
          }
      }
      else
          GetTermTreeAssertionLiteralsRec(assumptions);
  }

  void RPFP::AddToProofCore(hash_set<ast> &core){
    std::vector<expr> assumps;
    slvr().get_proof().get_assumptions(assumps);
    for(unsigned i = 0; i < assumps.size(); i++)
      core.insert(assumps[i]);
  }
  
  void RPFP::ComputeProofCore(){
    if(!proof_core){
      proof_core = new hash_set<ast>;
      AddToProofCore(*proof_core);
    }
  }


  void RPFP_caching::GetAssumptionLits(const expr &fmla, std::vector<expr> &lits, hash_map<ast, expr> *opt_map) {
      std::vector<expr> conjs;
      CollectConjuncts(fmla, conjs);
      for (unsigned i = 0; i < conjs.size(); i++) {
          const expr &conj = conjs[i];
          std::pair<ast, Term> foo(conj, expr(ctx));
          std::pair<hash_map<ast, Term>::iterator, bool> bar = AssumptionLits.insert(foo);
          Term &res = bar.first->second;
          if (bar.second) {
              func_decl pred = ctx.fresh_func_decl("@alit", ctx.bool_sort());
              res = pred();
#ifdef LIMIT_STACK_WEIGHT
              new_alits.push_back(conj);
#endif
              slvr().add(ctx.make(Implies, res, conj));
              //	std::cout << res << ": " << conj << "\n";
          }
          if (opt_map)
              (*opt_map)[res] = conj;
          lits.push_back(res);
      }
  }

  void RPFP::ConstrainParent(Edge *parent, Node *child){
    ConstrainEdgeLocalized(parent,GetAnnotation(child));
  } 

  void RPFP_caching::ConstrainParentCache(Edge *parent, Node *child, std::vector<Term> &lits){
    ConstrainEdgeLocalizedCache(parent,GetAnnotation(child),lits);
  } 

        
  /** For incremental solving, asserts the negation of the upper bound associated
   * with a node.
   * */

  void RPFP::AssertNode(Node *n)
  {
      if (n->dual.null()) {
          n->dual = GetUpperBound(n);
          stack.back().nodes.push_back(n);
          slvr_add(n->dual);
      }
  }

  // caching version of above
  void RPFP_caching::AssertNodeCache(Node *n, std::vector<Term> lits){
      if (n->dual.null()) {
          n->dual = GetUpperBound(n);
          stack.back().nodes.push_back(n);
          GetAssumptionLits(n->dual, lits);
      }
  }
  
  /** Clone another RPFP into this one, keeping a map */
  void RPFP_caching::Clone(RPFP *other) {
#if 0
      for(unsigned i = 0; i < other->nodes.size(); i++)
          NodeCloneMap[other->nodes[i]] = CloneNode(other->nodes[i]);
#endif
      for (unsigned i = 0; i < other->edges.size(); i++) {
          Edge *edge = other->edges[i];
          Node *parent = CloneNode(edge->Parent);
          std::vector<Node *> cs;
          for (unsigned j = 0; j < edge->Children.size(); j++)
              // cs.push_back(NodeCloneMap[edge->Children[j]]);
              cs.push_back(CloneNode(edge->Children[j]));
          EdgeCloneMap[edge] = CreateEdge(parent, edge->F, cs);
      }
  }
  
  /** Get the clone of a node */
  RPFP::Node *RPFP_caching::GetNodeClone(Node *other_node){
    return NodeCloneMap[other_node];
  }
  
  /** Get the clone of an edge */
  RPFP::Edge *RPFP_caching::GetEdgeClone(Edge *other_edge){
    return EdgeCloneMap[other_edge];
  }  

  /** check assumption lits, and return core */
  check_result RPFP_caching::CheckCore(const std::vector<Term> &assumps, std::vector<Term> &core){
    core.resize(assumps.size());
    unsigned core_size;
    check_result res = slvr().check(assumps.size(),(expr *)&assumps[0],&core_size,&core[0]);
    if(res == unsat)
      core.resize(core_size);
    else
      core.clear();
    return res;
  }
  
      
  /** Assert a constraint on an edge in the SMT context. 
   */

  void RPFP::ConstrainEdge(Edge *e, const Term &t)
  {
    Term tl = Localize(e, t);
    ConstrainEdgeLocalized(e,tl);
  }

  void RPFP::ConstrainEdgeLocalized(Edge *e, const Term &tl)
  {
    e->constraints.push_back(tl);
    stack.back().constraints.push_back(std::pair<Edge *,Term>(e,tl));
    slvr_add(tl);
  }

  void RPFP_caching::ConstrainEdgeLocalizedCache(Edge *e, const Term &tl, std::vector<expr> &lits)
  {
    e->constraints.push_back(tl);
    stack.back().constraints.push_back(std::pair<Edge *,Term>(e,tl));
    GetAssumptionLits(tl,lits);
  }


  /** Declare a constant in the background theory. */

  void RPFP::DeclareConstant(const FuncDecl &f){
    ls->declare_constant(f);
  }

  /** Assert a background axiom. Background axioms can be used to provide the
   *  theory of auxilliary functions or relations. All symbols appearing in
   *  background axioms are considered global, and may appear in both transformer
   *  and relational solutions. Semantically, a solution to the RPFP gives
   *  an interpretation of the unknown relations for each interpretation of the
   *  auxilliary symbols that is consistent with the axioms. Axioms should be
   *  asserted before any calls to Push. They cannot be de-asserted by Pop. */

  void RPFP::AssertAxiom(const Term &t)
  {
    ls->assert_axiom(t);
    axioms.push_back(t); // for printing only
  }

#if 0
  /** Do not call this. */

  void RPFP::RemoveAxiom(const Term &t)
  {
    slvr().RemoveInterpolationAxiom(t);
  }
#endif
  
  /** Solve an RPFP graph. This means either strengthen the annotation
   *  so that the bound at the given root node is satisfied, or
   *  show that this cannot be done by giving a dual solution 
   *  (i.e., a counterexample). 
   *  
   * In the current implementation, this only works for graphs that
   * are:
   * - tree-like
   * 
   * - closed.
   * 
   * In a tree-like graph, every nod has out most one incoming and one out-going edge,
   * and there are no cycles. In a closed graph, every node has exactly one out-going
   * edge. This means that the leaves of the tree are all hyper-edges with no
   * children. Such an edge represents a relation (nullary transformer) and thus
   * a lower bound on its parent. The parameter root must be the root of this tree.
   * 
   * If Solve returns LBool.False, this indicates success. The annotation of the tree
   * has been updated to satisfy the upper bound at the root. 
   * 
   * If Solve returns LBool.True, this indicates a counterexample. For each edge,
   * you can then call Eval to determine the values of symbols in the transformer formula.
   * You can also call Empty on a node to determine if its value in the counterexample
   * is the empty relation.
   * 
   *    \param root The root of the tree
   *    \param persist Number of context pops through which result should persist 
   * 
   * 
   */

  lbool RPFP::Solve(Node *root, int persist)
  {
    timer_start("Solve");
    TermTree *tree = GetConstraintTree(root);
    TermTree *interpolant = NULL;
    TermTree *goals = NULL;
    if(ls->need_goals)
      goals = GetGoalTree(root);
    ClearProofCore();

    // if (dualModel != null) dualModel.Dispose();
    // if (dualLabels != null) dualLabels.Dispose();
    
    timer_start("interpolate_tree");
    lbool res = ls_interpolate_tree(tree, interpolant, dualModel,goals,true);
    timer_stop("interpolate_tree");
    if (res == l_false) {
        DecodeTree(root, interpolant->getChildren()[0], persist);
        delete interpolant;
    }

    delete tree;
    if(goals)
      delete goals;
    
    timer_stop("Solve");
    return res;
  }
  
  void RPFP::CollapseTermTreeRec(TermTree *root, TermTree *node){
    root->addTerm(node->getTerm());
    std::vector<Term> &cnsts = node->getTerms();
    for(unsigned i = 0; i < cnsts.size(); i++)
      root->addTerm(cnsts[i]);
    std::vector<TermTree *> &chs = node->getChildren();
    for(unsigned i = 0; i < chs.size(); i++){
      CollapseTermTreeRec(root,chs[i]);
    }
  }

  TermTree *RPFP::CollapseTermTree(TermTree *node){
    std::vector<TermTree *> &chs = node->getChildren();
    for(unsigned i = 0; i < chs.size(); i++)
      CollapseTermTreeRec(node,chs[i]);
    for(unsigned i = 0; i < chs.size(); i++)
      delete chs[i];
    chs.clear();
    return node;
  }
    
  lbool RPFP::SolveSingleNode(Node *root, Node *node)
  {
    timer_start("Solve");
    TermTree *tree = CollapseTermTree(GetConstraintTree(root,node));
    tree->getChildren().push_back(CollapseTermTree(ToTermTree(node)));
    TermTree *interpolant = NULL;
    ClearProofCore();

    timer_start("interpolate_tree");
    lbool res = ls_interpolate_tree(tree, interpolant, dualModel,0,true);
    timer_stop("interpolate_tree");
    if (res == l_false) {
        DecodeTree(node, interpolant->getChildren()[0], 0);
        delete interpolant;
    }

    delete tree;
    timer_stop("Solve");
    return res;
  }

  /** Get the constraint tree (but don't solve it) */
  
  TermTree *RPFP::GetConstraintTree(Node *root, Node *skip_descendant)
  {
    return AddUpperBound(root, ToTermTree(root,skip_descendant));
  }
  
  /** Dispose of the dual model (counterexample) if there is one. */

  void RPFP::DisposeDualModel()
  {
    dualModel = model(ctx,NULL);
  }
  
  RPFP::Term RPFP::UnderapproxFlag(Node *n){
    expr flag = ctx.constant((std::string("@under") +  string_of_int(n->number)).c_str(), ctx.bool_sort());
    underapprox_flag_rev[flag] = n;
    return flag;
  }

  RPFP::Node *RPFP::UnderapproxFlagRev(const Term &flag){
    return underapprox_flag_rev[flag];
  }

  /** Check satisfiability of asserted edges and nodes. Same functionality as
   * Solve, except no primal solution (interpolant) is generated in the unsat case.
   * The vector underapproxes gives the set of node underapproximations to be enforced
   * (assuming these were conditionally asserted by AssertEdge).
   * 
   */ 

  check_result RPFP::Check(Node *root, std::vector<Node *> underapproxes, std::vector<Node *> *underapprox_core) {
      timer_start("Check");
      ClearProofCore();
      // if (dualModel != null) dualModel.Dispose();
      check_result res;
      if (!underapproxes.size())
          res = slvr_check();
      else {
          std::vector<expr> us(underapproxes.size());
          for (unsigned i = 0; i < underapproxes.size(); i++)
              us[i] = UnderapproxFlag(underapproxes[i]);
          slvr_check(); // TODO: no idea why I need to do this
          if (underapprox_core) {
              std::vector<expr> unsat_core(us.size());
              unsigned core_size = 0;
              res = slvr_check(us.size(), &us[0], &core_size, &unsat_core[0]);
              underapprox_core->resize(core_size);
              for (unsigned i = 0; i < core_size; i++)
                  (*underapprox_core)[i] = UnderapproxFlagRev(unsat_core[i]);
          }
          else {
              res = slvr_check(us.size(), &us[0]);
              bool dump = false;
              if (dump) {
                  std::vector<expr> cnsts;
                  // cnsts.push_back(axioms[0]);
                  cnsts.push_back(root->dual);
                  cnsts.push_back(root->Outgoing->dual);
                  ls->write_interpolation_problem("temp.smt", cnsts, std::vector<expr>());
              }
          }
          // check_result temp = slvr_check();
      }
      dualModel = slvr().get_model();
      timer_stop("Check");
      return res;
  }

  check_result RPFP::CheckUpdateModel(Node *root, std::vector<expr> assumps){
    // check_result temp1 = slvr_check(); // no idea why I need to do this
    ClearProofCore();
    check_result res = slvr_check(assumps.size(),&assumps[0]);
    model mod = slvr().get_model();
    if(!mod.null())
      dualModel = mod;;
    return res;
  }      

  /** Determines the value in the counterexample of a symbol occuring in the transformer formula of
   *  a given edge. */

  RPFP::Term RPFP::Eval(Edge *e, Term t)
  {
    Term tl = Localize(e, t);
    return dualModel.eval(tl);
  }

  /** Returns true if the given node is empty in the primal solution. For proecudure summaries,
      this means that the procedure is not called in the current counter-model. */
  
  bool RPFP::Empty(Node *p)
  {
    Term b; std::vector<Term> v;
    RedVars(p, b, v);
    // dualModel.show_internals();
    // std::cout << "b: " << b << std::endl;
    expr bv = dualModel.eval(b);
    // std::cout << "bv: " << bv << std::endl; 
    bool res = !eq(bv,ctx.bool_val(true));
    return res;
  }

  RPFP::Term RPFP::EvalNode(Node *p)
  {
    Term b; std::vector<Term> v;
    RedVars(p, b, v);
    std::vector<Term> args;
    for(unsigned i = 0; i < v.size(); i++)
      args.push_back(dualModel.eval(v[i]));
    return (p->Name)(args);
  }

  void RPFP::EvalArrayTerm(const RPFP::Term &t, ArrayValue &res){
      if (t.is_app()) {
          decl_kind k = t.decl().get_decl_kind();
          if (k == AsArray) {
              func_decl fd = t.decl().get_func_decl_parameter(0);
              func_interp r = dualModel.get_func_interp(fd);
              int num = r.num_entries();
              res.defined = true;
              for (int i = 0; i < num; i++) {
                  expr arg = r.get_arg(i, 0);
                  expr value = r.get_value(i);
                  res.entries[arg] = value;
              }
              res.def_val = r.else_value();
              return;
          }
          else if (k == Store) {
              EvalArrayTerm(t.arg(0), res);
              if (!res.defined)return;
              expr addr = t.arg(1);
              expr val = t.arg(2);
              if (addr.is_numeral() && val.is_numeral()) {
                  if (eq(val, res.def_val))
                      res.entries.erase(addr);
                  else
                      res.entries[addr] = val;
              }
              else
                  res.defined = false;
              return;
          }
      }
    res.defined = false;
  }

  int eae_count = 0;

  RPFP::Term RPFP::EvalArrayEquality(const RPFP::Term &f) {
      ArrayValue lhs, rhs;
      eae_count++;
      EvalArrayTerm(f.arg(0), lhs);
      EvalArrayTerm(f.arg(1), rhs);
      if (lhs.defined && rhs.defined) {
          if (eq(lhs.def_val, rhs.def_val))
              if (lhs.entries == rhs.entries)
                  return ctx.bool_val(true);
          return ctx.bool_val(false);
      }
      return f;
  }

  /** Compute truth values of all boolean subterms in current model.
      Assumes formulas has been simplified by Z3, so only boolean ops
      ands and, or, not. Returns result in memo. 
  */

  int RPFP::SubtermTruth(hash_map<ast, int> &memo, const Term &f) {
      if (memo.find(f) != memo.end()) {
          return memo[f];
      }
      int res;
      if (f.is_app()) {
          int nargs = f.num_args();
          decl_kind k = f.decl().get_decl_kind();
          if (k == Implies) {
              res = SubtermTruth(memo, !f.arg(0) || f.arg(1));
              goto done;
          }
          if (k == And) {
              res = 1;
              for (int i = 0; i < nargs; i++) {
                  int ar = SubtermTruth(memo, f.arg(i));
                  if (ar == 0) {
                      res = 0;
                      goto done;
                  }
                  if (ar == 2)res = 2;
              }
              goto done;
          }
          else if (k == Or) {
              res = 0;
              for (int i = 0; i < nargs; i++) {
                  int ar = SubtermTruth(memo, f.arg(i));
                  if (ar == 1) {
                      res = 1;
                      goto done;
                  }
                  if (ar == 2)res = 2;
              }
              goto done;
          }
          else if (k == Not) {
              int ar = SubtermTruth(memo, f.arg(0));
              res = (ar == 0) ? 1 : ((ar == 1) ? 0 : 2);
              goto done;
          }
      }
    {
        bool pos; std::vector<symbol> names;
        if (f.is_label(pos, names)) {
            res = SubtermTruth(memo, f.arg(0));
            goto done;
        }
    }
    {
        expr bv = dualModel.eval(f);
        if (bv.is_app() && bv.decl().get_decl_kind() == Equal &&
            bv.arg(0).is_array()) {
            bv = EvalArrayEquality(bv);
        }
        // Hack!!!! array equalities can occur negatively!
        if (bv.is_app() && bv.decl().get_decl_kind() == Not &&
            bv.arg(0).decl().get_decl_kind() == Equal &&
            bv.arg(0).arg(0).is_array()) {
            bv = dualModel.eval(!EvalArrayEquality(bv.arg(0)));
        }
        if (eq(bv, ctx.bool_val(true)))
            res = 1;
        else if (eq(bv, ctx.bool_val(false)))
            res = 0;
        else
            res = 2;
    }
done:
    memo[f] = res;
    return res;
  }

  int RPFP::EvalTruth(hash_map<ast,int> &memo, Edge *e, const Term &f){
    Term tl = Localize(e, f);
    return SubtermTruth(memo,tl);
  }

  /** Compute truth values of all boolean subterms in current model.
      Assumes formulas has been simplified by Z3, so only boolean ops
      ands and, or, not. Returns result in memo. 
  */

#if 0
  int RPFP::GetLabelsRec(hash_map<ast,int> *memo, const Term &f, std::vector<symbol> &labels, bool labpos){
      if(memo[labpos].find(f) != memo[labpos].end()){
          return memo[labpos][f];
      }
      int res;
      if(f.is_app()){
          int nargs = f.num_args();
          decl_kind k = f.decl().get_decl_kind();
          if(k == Implies){
              res = GetLabelsRec(memo,f.arg(1) || !f.arg(0), labels, labpos);
              goto done;
          }
          if(k == And) {
              res = 1; 
              for(int i = 0; i < nargs; i++){
                  int ar = GetLabelsRec(memo,f.arg(i), labels, labpos);
                  if(ar == 0){
                      res = 0;
                      goto done;
                  }
                  if(ar == 2)res = 2; 
              }
              goto done;
          }
          else if(k == Or) {
              res = 0;
              for(int i = 0; i < nargs; i++){
                  int ar = GetLabelsRec(memo,f.arg(i), labels, labpos);
                  if(ar == 1){
                      res = 1;
                      goto done;
                  }
                  if(ar == 2)res = 2; 
              }
              goto done;
          }
          else if(k == Not) {
              int ar = GetLabelsRec(memo,f.arg(0), labels, !labpos);
              res = (ar == 0) ? 1 : ((ar == 1) ? 0 : 2);
              goto done;
          }
      }
    {
        bool pos; std::vector<symbol> names;
        if(f.is_label(pos,names)){
            res = GetLabelsRec(memo,f.arg(0), labels, labpos);
            if(pos == labpos && res == (pos ? 1 : 0))
                for(unsigned i = 0; i < names.size(); i++)
                    labels.push_back(names[i]);
            goto done;
        }
    }
    {
        expr bv = dualModel.eval(f);
        if(bv.is_app() && bv.decl().get_decl_kind() == Equal && 
           bv.arg(0).is_array()){
            bv = EvalArrayEquality(bv);
        }
        // Hack!!!! array equalities can occur negatively!
        if(bv.is_app() && bv.decl().get_decl_kind() == Not && 
           bv.arg(0).decl().get_decl_kind() == Equal &&
           bv.arg(0).arg(0).is_array()){
            bv = dualModel.eval(!EvalArrayEquality(bv.arg(0)));
        }
        if(eq(bv,ctx.bool_val(true)))
            res = 1;
        else if(eq(bv,ctx.bool_val(false)))
            res = 0;
        else
            res = 2;
    }
done:
    memo[labpos][f] = res;
    return res;
  }
#endif

  void RPFP::GetLabelsRec(hash_map<ast, int> &memo, const Term &f, std::vector<symbol> &labels,
                          hash_set<ast> *done, bool truth) {
      if (done[truth].find(f) != done[truth].end())
          return; /* already processed */
      if (f.is_app()) {
          int nargs = f.num_args();
          decl_kind k = f.decl().get_decl_kind();
          if (k == Implies) {
              GetLabelsRec(memo, f.arg(1) || !f.arg(0), labels, done, truth);
              goto done;
          }
          if (k == Iff) {
              int b = SubtermTruth(memo, f.arg(0));
              if (b == 2)
                  throw "disaster in GetLabelsRec";
              GetLabelsRec(memo, f.arg(1), labels, done, truth ? b : !b);
              goto done;
          }
          if (truth ? k == And : k == Or) {
              for (int i = 0; i < nargs; i++)
                  GetLabelsRec(memo, f.arg(i), labels, done, truth);
              goto done;
          }
          if (truth ? k == Or : k == And) {
              for (int i = 0; i < nargs; i++) {
                  Term a = f.arg(i);
                  timer_start("SubtermTruth");
                  int b = SubtermTruth(memo, a);
                  timer_stop("SubtermTruth");
                  if (truth ? (b == 1) : (b == 0)) {
                      GetLabelsRec(memo, a, labels, done, truth);
                      goto done;
                  }
              }
              /* Unreachable! */
              // throw "error in RPFP::GetLabelsRec";
              goto done;
          }
          else if (k == Not) {
              GetLabelsRec(memo, f.arg(0), labels, done, !truth);
              goto done;
          }
          else {
              bool pos; std::vector<symbol> names;
              if (f.is_label(pos, names)) {
                  GetLabelsRec(memo, f.arg(0), labels, done, truth);
                  if (pos == truth)
                      for (unsigned i = 0; i < names.size(); i++)
                          labels.push_back(names[i]);
                  goto done;
              }
          }
      }
  done:
      done[truth].insert(f);
  }

  void RPFP::GetLabels(Edge *e, std::vector<symbol> &labels){
    if(!e->map || e->map->labeled.null())
      return;
    Term tl = Localize(e, e->map->labeled);
    hash_map<ast,int> memo;
    hash_set<ast> done[2];
    GetLabelsRec(memo,tl,labels,done,true);
  }

#ifdef Z3OPS
  static Z3_subterm_truth *stt;
#endif

  int ir_count = 0;

  void RPFP::ImplicantRed(hash_map<ast, int> &memo, const Term &f, std::vector<Term> &lits,
                          hash_set<ast> *done, bool truth, hash_set<ast> &dont_cares) {
      if (done[truth].find(f) != done[truth].end())
          return; /* already processed */
#if 0
      int this_count = ir_count++;
      if(this_count == 50092)
          std::cout << "foo!\n";
#endif
      if (f.is_app()) {
          int nargs = f.num_args();
          decl_kind k = f.decl().get_decl_kind();
          if (k == Implies) {
              ImplicantRed(memo, f.arg(1) || !f.arg(0), lits, done, truth, dont_cares);
              goto done;
          }
          if (k == Iff) {
              int b = SubtermTruth(memo, f.arg(0));
              if (b == 2)
                  throw "disaster in ImplicantRed";
              ImplicantRed(memo, f.arg(1), lits, done, truth ? b : !b, dont_cares);
              goto done;
          }
          if (truth ? k == And : k == Or) {
              for (int i = 0; i < nargs; i++)
                  ImplicantRed(memo, f.arg(i), lits, done, truth, dont_cares);
              goto done;
          }
          if (truth ? k == Or : k == And) {
              for (int i = 0; i < nargs; i++) {
                  Term a = f.arg(i);
#if 0
                  if(i == nargs - 1){ // last chance!
                      ImplicantRed(memo,a,lits,done,truth,dont_cares);
                      goto done;
                  }
#endif
                  timer_start("SubtermTruth");
#ifdef Z3OPS
                  bool b = stt->eval(a);
#else
                  int b = SubtermTruth(memo, a);
#endif
                  timer_stop("SubtermTruth");
                  if (truth ? (b == 1) : (b == 0)) {
                      ImplicantRed(memo, a, lits, done, truth, dont_cares);
                      goto done;
                  }
              }
              /* Unreachable! */
              // TODO: need to indicate this failure to caller
              // std::cerr << "error in RPFP::ImplicantRed";
              goto done;
          }
          else if (k == Not) {
              ImplicantRed(memo, f.arg(0), lits, done, !truth, dont_cares);
              goto done;
          }
      }
    {
        if (dont_cares.find(f) == dont_cares.end()) {
            expr rf = ResolveIte(memo, f, lits, done, dont_cares);
            expr bv = truth ? rf : !rf;
            lits.push_back(bv);
        }
    }
done:
    done[truth].insert(f);
  }

  void RPFP::ImplicantFullRed(hash_map<ast, int> &memo, const Term &f, std::vector<Term> &lits,
                              hash_set<ast> &done, hash_set<ast> &dont_cares, bool extensional) {
      if (done.find(f) != done.end())
          return; /* already processed */
      if (f.is_app()) {
          int nargs = f.num_args();
          decl_kind k = f.decl().get_decl_kind();
          if (k == Implies || k == Iff || k == And || k == Or || k == Not) {
              for (int i = 0; i < nargs; i++)
                  ImplicantFullRed(memo, f.arg(i), lits, done, dont_cares, extensional);
              goto done;
          }
      }
    {
        if (dont_cares.find(f) == dont_cares.end()) {
            int b = SubtermTruth(memo, f);
            if (b != 0 && b != 1) goto done;
            if (f.is_app() && f.decl().get_decl_kind() == Equal && f.arg(0).is_array()) {
                if (b == 1 && !extensional) {
                    expr x = dualModel.eval(f.arg(0)); expr y = dualModel.eval(f.arg(1));
                    if (!eq(x, y))
                        b = 0;
                }
                if (b == 0)
                    goto done;
            }
            expr bv = (b == 1) ? f : !f;
            lits.push_back(bv);
        }
    }
done:
    done.insert(f);
  }

  RPFP::Term RPFP::ResolveIte(hash_map<ast, int> &memo, const Term &t, std::vector<Term> &lits,
                              hash_set<ast> *done, hash_set<ast> &dont_cares) {
      if (resolve_ite_memo.find(t) != resolve_ite_memo.end())
          return resolve_ite_memo[t];
      Term res;
      if (t.is_app()) {
          func_decl f = t.decl();
          std::vector<Term> args;
          int nargs = t.num_args();
          if (f.get_decl_kind() == Ite) {
              timer_start("SubtermTruth");
#ifdef Z3OPS
              bool sel = stt->eval(t.arg(0));
#else
              int xval = SubtermTruth(memo, t.arg(0));
              bool sel;
              if (xval == 0)sel = false;
              else if (xval == 1)sel = true;
              else
                  throw "unresolved ite in model";
#endif
              timer_stop("SubtermTruth");
              ImplicantRed(memo, t.arg(0), lits, done, sel, dont_cares);
              res = ResolveIte(memo, t.arg(sel ? 1 : 2), lits, done, dont_cares);
          }
          else {
              for (int i = 0; i < nargs; i++)
                  args.push_back(ResolveIte(memo, t.arg(i), lits, done, dont_cares));
              res = f(args.size(), &args[0]);
          }
      }
      else res = t;
      resolve_ite_memo[t] = res;
      return res;
  }

  RPFP::Term RPFP::ElimIteRec(hash_map<ast, expr> &memo, const Term &t, std::vector<expr> &cnsts) {
      std::pair<ast, Term> foo(t, expr(ctx));
      std::pair<hash_map<ast, Term>::iterator, bool> bar = memo.insert(foo);
      Term &res = bar.first->second;
      if (bar.second) {
          if (t.is_app()) {
              int nargs = t.num_args();
              std::vector<expr> args;
              if (t.decl().get_decl_kind() == Equal) {
                  expr lhs = t.arg(0);
                  expr rhs = t.arg(1);
                  if (rhs.decl().get_decl_kind() == Ite) {
                      expr rhs_args[3];
                      lhs = ElimIteRec(memo, lhs, cnsts);
                      for (int i = 0; i < 3; i++)
                          rhs_args[i] = ElimIteRec(memo, rhs.arg(i), cnsts);
                      res = (rhs_args[0] && (lhs == rhs_args[1])) || ((!rhs_args[0]) && (lhs == rhs_args[2]));
                      goto done;
                  }
              }
              if (t.decl().get_decl_kind() == Ite) {
                  func_decl sym = ctx.fresh_func_decl("@ite", t.get_sort());
                  res = sym();
                  cnsts.push_back(ElimIteRec(memo, ctx.make(Equal, res, t), cnsts));
              }
              else {
                  for (int i = 0; i < nargs; i++)
                      args.push_back(ElimIteRec(memo, t.arg(i), cnsts));
                  res = t.decl()(args.size(), &args[0]);
              }
          }
          else if (t.is_quantifier())
              res = clone_quantifier(t, ElimIteRec(memo, t.body(), cnsts));
          else
              res = t;
      }
  done:
      return res;
  }

  RPFP::Term RPFP::ElimIte(const Term &t){ 
    hash_map<ast,expr> memo;
    std::vector<expr> cnsts;
    expr res = ElimIteRec(memo,t,cnsts);
    if(!cnsts.empty()){
      cnsts.push_back(res);
      res = ctx.make(And,cnsts);
    }
    return res;
  }

  void RPFP::Implicant(hash_map<ast,int> &memo, const Term &f, std::vector<Term> &lits, hash_set<ast> &dont_cares){
    hash_set<ast> done[2];
    ImplicantRed(memo,f,lits,done,true, dont_cares);
  }


  /** Underapproximate a formula using current counterexample. */

  RPFP::Term RPFP::UnderapproxFormula(const Term &f, hash_set<ast> &dont_cares){
    /* first compute truth values of subterms */
    hash_map<ast,int> memo;
    #ifdef Z3OPS
    stt = Z3_mk_subterm_truth(ctx,dualModel);
    #endif
    // SubtermTruth(memo,f);
    /* now compute an implicant */
    std::vector<Term> lits;
    Implicant(memo,f,lits, dont_cares);
#ifdef Z3OPS
    delete stt; stt = 0;
#endif
    /* return conjunction of literals */
    return conjoin(lits);
  }

  RPFP::Term RPFP::UnderapproxFullFormula(const Term &f, bool extensional){
    hash_set<ast> dont_cares;
    resolve_ite_memo.clear();
    timer_start("UnderapproxFormula");
    /* first compute truth values of subterms */
    hash_map<ast,int> memo;
    hash_set<ast> done;
    std::vector<Term> lits;
    ImplicantFullRed(memo,f,lits,done,dont_cares, extensional);
    timer_stop("UnderapproxFormula");
    /* return conjunction of literals */
    return conjoin(lits);
  }

  struct VariableProjector : Z3User {
  
    struct elim_cand {
      Term var;
      int sup;
      Term val;
    };
    
    typedef expr Term;

    hash_set<ast> keep;
    hash_map<ast,int> var_ord; 
    int num_vars;
    std::vector<elim_cand> elim_cands;
    hash_map<ast,std::vector<int> > sup_map;
    hash_map<ast,Term> elim_map;
    std::vector<int> ready_cands;
    hash_map<ast,int> cand_map;
    params simp_params;

    VariableProjector(Z3User &_user, std::vector<Term> &keep_vec) :
        Z3User(_user), simp_params() {
        num_vars = 0;
        for (unsigned i = 0; i < keep_vec.size(); i++) {
            keep.insert(keep_vec[i]);
            var_ord[keep_vec[i]] = num_vars++;
        }
    }
    int VarNum(const Term &v) {
        if (var_ord.find(v) == var_ord.end())
            var_ord[v] = num_vars++;
        return var_ord[v];
    }

    bool IsVar(const Term &t){
      return t.is_app() && t.num_args() == 0 && t.decl().get_decl_kind() == Uninterpreted;
    }
    
    bool IsPropLit(const Term &t, Term &a) {
        if (IsVar(t)) {
            a = t;
            return true;
        }
        else if (t.is_app() && t.decl().get_decl_kind() == Not)
            return IsPropLit(t.arg(0), a);
        return false;
    }
    
    void CountOtherVarsRec(hash_map<ast, int> &memo,
                           const Term &t,
                           int id,
                           int &count) {
        std::pair<ast, int> foo(t, 0);
        std::pair<hash_map<ast, int>::iterator, bool> bar = memo.insert(foo);
        // int &res = bar.first->second;
        if (!bar.second) return;
        if (t.is_app()) {
            func_decl f = t.decl();
            std::vector<Term> args;
            int nargs = t.num_args();
            if (nargs == 0 && f.get_decl_kind() == Uninterpreted) {
                if (cand_map.find(t) != cand_map.end()) {
                    count++;
                    sup_map[t].push_back(id);
                }
            }
            for (int i = 0; i < nargs; i++)
                CountOtherVarsRec(memo, t.arg(i), id, count);
        }
        else if (t.is_quantifier())
            CountOtherVarsRec(memo, t.body(), id, count);
    }
    
    void NewElimCand(const Term &lhs, const Term &rhs) {
        if (debug_gauss) {
            std::cout << "mapping " << lhs << " to " << rhs << std::endl;
        }
        elim_cand cand;
        cand.var = lhs;
        cand.sup = 0;
        cand.val = rhs;
        elim_cands.push_back(cand);
        cand_map[lhs] = elim_cands.size() - 1;
    }

    void MakeElimCand(const Term &lhs, const Term &rhs) {
        if (eq(lhs, rhs))
            return;
        if (!IsVar(lhs)) {
            if (IsVar(rhs)) {
                MakeElimCand(rhs, lhs);
                return;
            }
            else {
                std::cout << "would have mapped a non-var\n";
                return;
            }
        }
        if (IsVar(rhs) && VarNum(rhs) > VarNum(lhs)) {
            MakeElimCand(rhs, lhs);
            return;
        }
        if (keep.find(lhs) != keep.end())
            return;
        if (cand_map.find(lhs) == cand_map.end())
            NewElimCand(lhs, rhs);
        else {
            int cand_idx = cand_map[lhs];
            if (IsVar(rhs) && cand_map.find(rhs) == cand_map.end()
                && keep.find(rhs) == keep.end())
                NewElimCand(rhs, elim_cands[cand_idx].val);
            elim_cands[cand_idx].val = rhs;
        }
    }

    Term FindRep(const Term &t) {
        if (cand_map.find(t) == cand_map.end())
            return t;
        Term &res = elim_cands[cand_map[t]].val;
        if (IsVar(res)) {
            assert(VarNum(res) < VarNum(t));
            res = FindRep(res);
            return res;
        }
        return t;
    }

    void GaussElimCheap(const std::vector<Term> &lits_in,
                        std::vector<Term> &lits_out) {
        for (unsigned i = 0; i < lits_in.size(); i++) {
            Term lit = lits_in[i];
            if (lit.is_app()) {
                decl_kind k = lit.decl().get_decl_kind();
                if (k == Equal || k == Iff)
                    MakeElimCand(FindRep(lit.arg(0)), FindRep(lit.arg(1)));
            }
        }

        for (unsigned i = 0; i < elim_cands.size(); i++) {
            elim_cand &cand = elim_cands[i];
            hash_map<ast, int> memo;
            CountOtherVarsRec(memo, cand.val, i, cand.sup);
            if (cand.sup == 0)
                ready_cands.push_back(i);
        }

        while (!ready_cands.empty()) {
            elim_cand &cand = elim_cands[ready_cands.back()];
            ready_cands.pop_back();
            Term rep = FindRep(cand.var);
            if (!eq(rep, cand.var))
                if (cand_map.find(rep) != cand_map.end()) {
                    int rep_pos = cand_map[rep];
                    cand.val = elim_cands[rep_pos].val;
                }
            Term val = SubstRec(elim_map, cand.val);
            if (debug_gauss) {
                std::cout << "subbing " << cand.var << " --> " << val << std::endl;
            }
            elim_map[cand.var] = val;
            std::vector<int> &sup = sup_map[cand.var];
            for (unsigned i = 0; i < sup.size(); i++) {
                int c = sup[i];
                if ((--elim_cands[c].sup) == 0)
                    ready_cands.push_back(c);
            }
        }

        for (unsigned i = 0; i < lits_in.size(); i++) {
            Term lit = lits_in[i];
            lit = SubstRec(elim_map, lit);
            lit = lit.simplify();
            if (eq(lit, ctx.bool_val(true)))
                continue;
            Term a;
            if (IsPropLit(lit, a))
                if (keep.find(lit) == keep.end())
                    continue;
            lits_out.push_back(lit);
        }
    }

    // maps variables to constrains in which the occur pos, neg
    hash_map<ast,int> la_index[2];
    hash_map<ast,Term> la_coeffs[2];
    std::vector<Term> la_pos_vars;
    bool fixing;
    
    void IndexLAcoeff(const Term &coeff1, const Term &coeff2, Term t, int id) {
        Term coeff = coeff1 * coeff2;
        coeff = coeff.simplify();
        Term is_pos = (coeff >= ctx.int_val(0));
        is_pos = is_pos.simplify();
        if (eq(is_pos, ctx.bool_val(true)))
            IndexLA(true, coeff, t, id);
        else
            IndexLA(false, coeff, t, id);
    }

    void IndexLAremove(const Term &t) {
        if (IsVar(t)) {
            la_index[0][t] = -1;  // means ineligible to be eliminated
            la_index[1][t] = -1;  // (more that one occurrence, or occurs not in linear comb)
        }
        else if (t.is_app()) {
            int nargs = t.num_args();
            for (int i = 0; i < nargs; i++)
                IndexLAremove(t.arg(i));
        }
        // TODO: quantifiers?
    }


    void IndexLA(bool pos, const Term &coeff, const Term &t, int id) {
        if (t.is_numeral())
            return;
        if (t.is_app()) {
            int nargs = t.num_args();
            switch (t.decl().get_decl_kind()) {
            case Plus:
                for (int i = 0; i < nargs; i++)
                    IndexLA(pos, coeff, t.arg(i), id);
                break;
            case Sub:
                IndexLA(pos, coeff, t.arg(0), id);
                IndexLA(!pos, coeff, t.arg(1), id);
                break;
            case Times:
                if (t.arg(0).is_numeral())
                    IndexLAcoeff(coeff, t.arg(0), t.arg(1), id);
                else if (t.arg(1).is_numeral())
                    IndexLAcoeff(coeff, t.arg(1), t.arg(0), id);
                break;
            default:
                if (IsVar(t) && (fixing || la_index[pos].find(t) == la_index[pos].end())) {
                    la_index[pos][t] = id;
                    la_coeffs[pos][t] = coeff;
                    if (pos && !fixing)
                        la_pos_vars.push_back(t);  // this means we only add a var once
                }
                else
                    IndexLAremove(t);
            }
        }
    }

    void IndexLAstart(bool pos, const Term &t, int id){
      IndexLA(pos,(pos ? ctx.int_val(1) : ctx.int_val(-1)), t, id);
    }

    void IndexLApred(bool pos, const Term &p, int id) {
        if (p.is_app()) {
            switch (p.decl().get_decl_kind()) {
            case Not:
                IndexLApred(!pos, p.arg(0), id);
                break;
            case Leq:
            case Lt:
                IndexLAstart(!pos, p.arg(0), id);
                IndexLAstart(pos, p.arg(1), id);
                break;
            case Geq:
            case Gt:
                IndexLAstart(pos, p.arg(0), id);
                IndexLAstart(!pos, p.arg(1), id);
                break;
            default:
                IndexLAremove(p);
            }
        }
    }

    void IndexLAfix(const Term &p, int id){
      fixing = true;
      IndexLApred(true,p,id);
      fixing = false;
    }

    bool IsCanonIneq(const Term &lit, Term &term, Term &bound) {
        // std::cout << Z3_simplify_get_help(ctx) << std::endl;
        bool pos = lit.decl().get_decl_kind() != Not;
        Term atom = pos ? lit : lit.arg(0);
        if (atom.decl().get_decl_kind() == Leq) {
            if (pos) {
                bound = atom.arg(0);
                term = atom.arg(1).simplify(simp_params);
#if Z3_MAJOR_VERSION < 4
                term = SortSum(term);
#endif
            }
            else {
                bound = (atom.arg(1) + ctx.int_val(1));
                term = atom.arg(0);
                // std::cout << "simplifying bound: " << bound << std::endl;
                bound = bound.simplify();
                term = term.simplify(simp_params);
#if Z3_MAJOR_VERSION < 4
                term = SortSum(term);
#endif
            }
            return true;
        }
        else if (atom.decl().get_decl_kind() == Geq) {
            if (pos) {
                bound = atom.arg(1);  // integer axiom
                term = atom.arg(0).simplify(simp_params);
#if Z3_MAJOR_VERSION < 4
                term = SortSum(term);
#endif
                return true;
            }
            else {
                bound = -(atom.arg(1) - ctx.int_val(1));  // integer axiom
                term = -atom.arg(0);
                bound = bound.simplify();
                term = term.simplify(simp_params);
#if Z3_MAJOR_VERSION < 4
                term = SortSum(term);
#endif
            }
            return true;
        }
        return false;
    }

    Term CanonIneqTerm(const Term &p){
      Term term,bound;
      Term ps = p.simplify();
      bool ok = IsCanonIneq(ps,term,bound);
      assert(ok);
      return term - bound;
    }

    void ElimRedundantBounds(std::vector<Term> &lits) {
        hash_map<ast, int> best_bound;
        for (unsigned i = 0; i < lits.size(); i++) {
            lits[i] = lits[i].simplify(simp_params);
            Term term, bound;
            if (IsCanonIneq(lits[i], term, bound)) {
                if (best_bound.find(term) == best_bound.end())
                    best_bound[term] = i;
                else {
                    int best = best_bound[term];
                    Term bterm, bbound;
                    IsCanonIneq(lits[best], bterm, bbound);
                    Term comp = bound > bbound;
                    comp = comp.simplify();
                    if (eq(comp, ctx.bool_val(true))) {
                        lits[best] = ctx.bool_val(true);
                        best_bound[term] = i;
                    }
                    else {
                        lits[i] = ctx.bool_val(true);
                    }
                }
            }
        }
    }

    void FourierMotzkinCheap(const std::vector<Term> &lits_in,
                             std::vector<Term> &lits_out) {
        simp_params.set(":som", true);
        simp_params.set(":sort-sums", true);
        fixing = false; lits_out = lits_in;
        ElimRedundantBounds(lits_out);
        for (unsigned i = 0; i < lits_out.size(); i++)
            IndexLApred(true, lits_out[i], i);

        for (unsigned i = 0; i < la_pos_vars.size(); i++) {
            Term var = la_pos_vars[i];
            if (la_index[false].find(var) != la_index[false].end()) {
                int pos_idx = la_index[true][var];
                int neg_idx = la_index[false][var];
                if (pos_idx >= 0 && neg_idx >= 0) {
                    if (keep.find(var) != keep.end()) {
                        std::cout << "would have eliminated keep var\n";
                        continue;
                    }
                    Term tpos = CanonIneqTerm(lits_out[pos_idx]);
                    Term tneg = CanonIneqTerm(lits_out[neg_idx]);
                    Term pos_coeff = la_coeffs[true][var];
                    Term neg_coeff = -la_coeffs[false][var];
                    Term comb = neg_coeff * tpos + pos_coeff * tneg;
                    Term ineq = ctx.int_val(0) <= comb;
                    ineq = ineq.simplify();
                    lits_out[pos_idx] = ineq;
                    lits_out[neg_idx] = ctx.bool_val(true);
                    IndexLAfix(ineq, pos_idx);
                }
            }
        }
    }

    Term ProjectFormula(const Term &f){
      std::vector<Term> lits, new_lits1, new_lits2;
      CollectConjuncts(f,lits);
      timer_start("GaussElimCheap");
      GaussElimCheap(lits,new_lits1);
      timer_stop("GaussElimCheap");
      timer_start("FourierMotzkinCheap");
      FourierMotzkinCheap(new_lits1,new_lits2);
      timer_stop("FourierMotzkinCheap");
      return conjoin(new_lits2);
    }
  }; 
    
  void Z3User::CollectConjuncts(const Term &f, std::vector<Term> &lits, bool pos) {
      if (f.is_app() && f.decl().get_decl_kind() == Not)
          CollectConjuncts(f.arg(0), lits, !pos);
      else if (pos && f.is_app() && f.decl().get_decl_kind() == And) {
          int num_args = f.num_args();
          for (int i = 0; i < num_args; i++)
              CollectConjuncts(f.arg(i), lits, true);
      }
      else if (!pos && f.is_app() && f.decl().get_decl_kind() == Or) {
          int num_args = f.num_args();
          for (int i = 0; i < num_args; i++)
              CollectConjuncts(f.arg(i), lits, false);
      }
      else if (pos) {
          if (!eq(f, ctx.bool_val(true)))
              lits.push_back(f);
      }
      else {
          if (!eq(f, ctx.bool_val(false)))
              lits.push_back(!f);
      }
  }

  void Z3User::CollectJuncts(const Term &f, std::vector<Term> &lits, decl_kind op, bool negate) {
      if (f.is_app() && f.decl().get_decl_kind() == Not)
          CollectJuncts(f.arg(0), lits, (op == And) ? Or : And, !negate);
      else if (f.is_app() && f.decl().get_decl_kind() == op) {
          int num_args = f.num_args();
          for (int i = 0; i < num_args; i++)
              CollectJuncts(f.arg(i), lits, op, negate);
      }
      else {
          expr junct = negate ? Negate(f) : f;
          lits.push_back(junct);
      }
  }

  struct TermLt {
    bool operator()(const expr &x, const expr &y){
      unsigned xid = x.get_id();
      unsigned yid = y.get_id();
      return xid < yid;
    }
  };

  void Z3User::SortTerms(std::vector<Term> &terms){
    TermLt foo;
    std::sort(terms.begin(),terms.end(),foo);
  }

  Z3User::Term Z3User::SortSum(const Term &t){
    if(!(t.is_app() && t.decl().get_decl_kind() == Plus))
      return t;
    int nargs = t.num_args();
    if(nargs < 2) return t;
    std::vector<Term> args(nargs);
    for(int i = 0; i < nargs; i++)
      args[i] = t.arg(i);
    SortTerms(args);
    if(nargs == 2)
      return args[0] + args[1];
    return sum(args);
  }
  

  RPFP::Term RPFP::ProjectFormula(std::vector<Term> &keep_vec, const Term &f){
    VariableProjector vp(*this,keep_vec);
    return vp.ProjectFormula(f);
  }

  /** Compute an underapproximation of every node in a tree rooted at "root",
      based on a previously computed counterexample. The underapproximation
      may contain free variables that are implicitly existentially quantified.
  */

  RPFP::Term RPFP::ComputeUnderapprox(Node *root, int persist){
    /* if terminated underapprox is empty set (false) */
    bool show_model = false;
    if(show_model)
      std::cout << dualModel << std::endl;
    if(!root->Outgoing){
      root->Underapprox.SetEmpty();
      return ctx.bool_val(true);
    }
    /* if not used in cex, underapprox is empty set (false) */
    if(Empty(root)){
      root->Underapprox.SetEmpty();
      return ctx.bool_val(true);
    }
    /* compute underapprox of children first */
    std::vector<Node *> &chs = root->Outgoing->Children;
    std::vector<Term> chu(chs.size());
    for(unsigned i = 0; i < chs.size(); i++)
      chu[i] = ComputeUnderapprox(chs[i],persist);

    Term b; std::vector<Term> v;
    RedVars(root, b, v);
    /* underapproximate the edge formula */
    hash_set<ast> dont_cares;
    dont_cares.insert(b);
    resolve_ite_memo.clear();
    timer_start("UnderapproxFormula");
    Term dual = root->Outgoing->dual.null() ? ctx.bool_val(true) : root->Outgoing->dual;
    Term eu = UnderapproxFormula(dual,dont_cares);
    timer_stop("UnderapproxFormula");
    /* combine with children */
    chu.push_back(eu);
    eu = conjoin(chu);
    /* project onto appropriate variables */
    eu = ProjectFormula(v,eu);
    eu = eu.simplify();

#if 0
    /* check the result is consistent */
    {
      hash_map<ast,int> memo;
      int res = SubtermTruth(memo, eu);
      if(res != 1)
    throw "inconsistent projection";
    }
#endif

    /* rename to appropriate variable names */
    hash_map<ast,Term> memo;
    for (unsigned i = 0; i < v.size(); i++)
      memo[v[i]] = root->Annotation.IndParams[i];  /* copy names from annotation */
    Term funder = SubstRec(memo, eu);
    root->Underapprox = CreateRelation(root->Annotation.IndParams,funder);
#if 0
    if(persist)
      Z3_persist_ast(ctx,root->Underapprox.Formula,persist);
#endif
    return eu;
  }

  void RPFP::FixCurrentState(Edge *edge){
    hash_set<ast> dont_cares;
    resolve_ite_memo.clear();
    timer_start("UnderapproxFormula");
    Term dual = edge->dual.null() ? ctx.bool_val(true) : edge->dual;
    Term eu = UnderapproxFormula(dual,dont_cares);
    timer_stop("UnderapproxFormula");
    ConstrainEdgeLocalized(edge,eu);
  }

  void RPFP::GetGroundLitsUnderQuants(hash_set<ast> *memo, const Term &f, std::vector<Term> &res, int under){
    if(memo[under].find(f) != memo[under].end())
      return;
    memo[under].insert(f);
    if (f.is_app()) {
        if (!under && !f.has_quantifiers())
            return;
        decl_kind k = f.decl().get_decl_kind();
        if (k == And || k == Or || k == Implies || k == Iff) {
            int num_args = f.num_args();
            for (int i = 0; i < num_args; i++)
                GetGroundLitsUnderQuants(memo, f.arg(i), res, under);
            return;
        }
    }
    else if (f.is_quantifier()){
#if 0
      // treat closed quantified formula as a literal 'cause we hate nested quantifiers
      if(under && IsClosedFormula(f)) 
	res.push_back(f);
      else
#endif
	GetGroundLitsUnderQuants(memo,f.body(),res,1);
      return;
    }
    if(f.is_var()){
      //      std::cout << "foo!\n";
      return;
    }
    if(under && f.is_ground())
      res.push_back(f);
  }

  RPFP::Term RPFP::StrengthenFormulaByCaseSplitting(const Term &f, std::vector<expr> &case_lits){
    hash_set<ast> memo[2];
    std::vector<Term> lits;
    GetGroundLitsUnderQuants(memo, f, lits, 0);
    hash_set<ast> lits_hash;
    for(unsigned i = 0; i < lits.size(); i++)
      lits_hash.insert(lits[i]);
    hash_map<ast,expr> subst;
    hash_map<ast,int> stt_memo;
    std::vector<expr> conjuncts;
    for(unsigned i = 0; i < lits.size(); i++){
      const expr &lit = lits[i];
      if(lits_hash.find(NegateLit(lit)) == lits_hash.end()){
	case_lits.push_back(lit);
	bool tval = false;
	expr atom = lit;
	if(lit.is_app() && lit.decl().get_decl_kind() == Not){
	  tval = true;
	  atom = lit.arg(0);
	}
	expr etval = ctx.bool_val(tval);
	if(atom.is_quantifier())
	  subst[atom] = etval; // this is a bit desperate, since we can't eval quants
	else {
	  int b = SubtermTruth(stt_memo,atom);
	  if(b == (tval ? 1 : 0))
	    subst[atom] = etval;
	  else {
	    if(b == 0 || b == 1){
	      etval = ctx.bool_val(b ? true : false);
	      subst[atom] = etval;
	      conjuncts.push_back(b ? atom : !atom);
	    }
	  }
	}
      }
    }
    expr g = f;
    if(!subst.empty()){
      g = SubstRec(subst,f);
      if(conjuncts.size())
	g = g && ctx.make(And,conjuncts);
      g = g.simplify();
    }
#if 1
    expr g_old = g;
    g = RemoveRedundancy(g);
    bool changed = !eq(g,g_old);
    g = g.simplify();
    if(changed) {  // a second pass can get some more simplification
      g = RemoveRedundancy(g);
      g = g.simplify();
    }
#else
    g = RemoveRedundancy(g);
    g = g.simplify();
#endif
    g = AdjustQuantifiers(g);
    return g;
  }

  RPFP::Term RPFP::ModelValueAsConstraint(const Term &t) {
      if (t.is_array()) {
          ArrayValue arr;
          Term e = dualModel.eval(t);
          EvalArrayTerm(e, arr);
          if (arr.defined) {
              std::vector<expr> cs;
              for (std::map<ast, ast>::iterator it = arr.entries.begin(), en = arr.entries.end(); it != en; ++it) {
                  expr foo = select(t, expr(ctx, it->first)) == expr(ctx, it->second);
                  cs.push_back(foo);
              }
              return conjoin(cs);
          }
      }
      else {
          expr r = dualModel.get_const_interp(t.decl());
          if (!r.null()) {
              expr res = t == expr(ctx, r);
              return res;
          }
      }
      return ctx.bool_val(true);
  }

  void RPFP::EvalNodeAsConstraint(Node *p, Transformer &res)
  {
    Term b; std::vector<Term> v;
    RedVars(p, b, v);
    std::vector<Term> args;
    for(unsigned i = 0; i < v.size(); i++){
      expr val = ModelValueAsConstraint(v[i]);
      if(!eq(val,ctx.bool_val(true)))
	args.push_back(val);
    }
    expr cnst = conjoin(args);
    hash_map<ast,Term> memo;
    for (unsigned i = 0; i < v.size(); i++)
      memo[v[i]] = p->Annotation.IndParams[i];  /* copy names from annotation */
    Term funder = SubstRec(memo, cnst);
    res = CreateRelation(p->Annotation.IndParams,funder);
  }

#if 0
  void RPFP::GreedyReduce(solver &s, std::vector<expr> &conjuncts){
    // verify
    s.push();
    expr conj = ctx.make(And,conjuncts);
    s.add(conj);
    check_result res = s.check();
    if(res != unsat)
      throw "should be unsat";
    s.pop(1);
	
    for(unsigned i = 0; i < conjuncts.size(); ){
      std::swap(conjuncts[i],conjuncts.back());
      expr save = conjuncts.back();
      conjuncts.pop_back();
      s.push();
      expr conj = ctx.make(And,conjuncts);
      s.add(conj);
      check_result res = s.check();
      s.pop(1);
      if(res != unsat){
	conjuncts.push_back(save);
	std::swap(conjuncts[i],conjuncts.back());
	i++;
      }
    }
  }
#endif

  void RPFP::GreedyReduce(solver &s, std::vector<expr> &conjuncts){
    std::vector<expr> lits(conjuncts.size());
    for(unsigned i = 0; i < lits.size(); i++){
      func_decl pred = ctx.fresh_func_decl("@alit", ctx.bool_sort());
      lits[i] = pred();
      s.add(ctx.make(Implies,lits[i],conjuncts[i]));
    }
    
    // verify
    check_result res = s.check(lits.size(),&lits[0]);
    if(res != unsat){
      // add the axioms in the off chance they are useful
      const std::vector<expr> &theory = ls->get_axioms();
      for(unsigned i = 0; i < theory.size(); i++)
	s.add(theory[i]);
      for(int k = 0; k < 100; k++) // keep trying, maybe MBQI will do something!
	if(s.check(lits.size(),&lits[0]) == unsat)
	  goto is_unsat;
      throw "should be unsat";
    }
  is_unsat:
    for(unsigned i = 0; i < conjuncts.size(); ){
      std::swap(conjuncts[i],conjuncts.back());
      std::swap(lits[i],lits.back());
      check_result res = s.check(lits.size()-1,&lits[0]);
      if(res != unsat){
	std::swap(conjuncts[i],conjuncts.back());
	std::swap(lits[i],lits.back());
	i++;
      }
      else {
	conjuncts.pop_back();
	lits.pop_back();
      }
    }
  }

  void foobar(){
  }

  void RPFP::GreedyReduceNodes(std::vector<Node *> &nodes){
    std::vector<expr> lits;
    for(unsigned i = 0; i < nodes.size(); i++){
      Term b; std::vector<Term> v;
      RedVars(nodes[i], b, v);
      lits.push_back(!b);
      expr bv = dualModel.eval(b);
      if(eq(bv,ctx.bool_val(true))){
	check_result  res = slvr_check(lits.size(),&lits[0]);
	if(res == unsat)
	  lits.pop_back();
	else
	  foobar();
      }
    }
  }

  check_result RPFP::CheckWithConstrainedNodes(std::vector<Node *> &posnodes,std::vector<Node *> &negnodes){
    timer_start("Check");
    std::vector<expr> lits;
    for(unsigned i = 0; i < posnodes.size(); i++){
      Term b; std::vector<Term> v;
      RedVars(posnodes[i], b, v);
      lits.push_back(b);
    }
    for(unsigned i = 0; i < negnodes.size(); i++){
      Term b; std::vector<Term> v;
      RedVars(negnodes[i], b, v);
      lits.push_back(!b);
    }
    check_result res = slvr_check(lits.size(),&lits[0]);
    if(res == unsat && posnodes.size()){
      lits.resize(posnodes.size());
      res = slvr_check(lits.size(),&lits[0]);
    }
    dualModel = slvr().get_model();
#if 0
    if(!dualModel.null()){
      std::cout << "posnodes called:\n";
      for(unsigned i = 0; i < posnodes.size(); i++)
	if(!Empty(posnodes[i]))
	  std::cout << posnodes[i]->Name.name() << "\n";
      std::cout << "negnodes called:\n";
      for(unsigned i = 0; i < negnodes.size(); i++)
	if(!Empty(negnodes[i]))
	  std::cout << negnodes[i]->Name.name() << "\n";
    }
#endif
    timer_stop("Check");
    return res;
  }


  void RPFP_caching::FilterCore(std::vector<expr> &core, std::vector<expr> &full_core){
    hash_set<ast> core_set;
    std::copy(full_core.begin(),full_core.end(),std::inserter(core_set,core_set.begin()));
    std::vector<expr> new_core;
    for(unsigned i = 0; i < core.size(); i++)
      if(core_set.find(core[i]) != core_set.end())
	new_core.push_back(core[i]);
    core.swap(new_core);
  }

  void RPFP_caching::GreedyReduceCache(std::vector<expr> &assumps, std::vector<expr> &core){
    std::vector<expr> lits = assumps, full_core; 
    std::copy(core.begin(),core.end(),std::inserter(lits,lits.end()));
    
    // verify
    check_result res = CheckCore(lits,full_core);
    if(res != unsat){
      // add the axioms in the off chance they are useful
      const std::vector<expr> &theory = ls->get_axioms();
      for(unsigned i = 0; i < theory.size(); i++)
	GetAssumptionLits(theory[i],assumps);
      lits = assumps; 
      std::copy(core.begin(),core.end(),std::inserter(lits,lits.end()));
      
      for(int k = 0; k < 100; k++) // keep trying, maybe MBQI will do something!
	if((res = CheckCore(lits,full_core)) == unsat)
	  goto is_unsat;
      throw "should be unsat";
    }
  is_unsat:
    FilterCore(core,full_core);
    
    std::vector<expr> dummy;
    if(CheckCore(full_core,dummy) != unsat)
      throw "should be unsat";

    for(unsigned i = 0; i < core.size(); ){
      expr temp = core[i];
      std::swap(core[i],core.back());
      core.pop_back();
      lits.resize(assumps.size());
      std::copy(core.begin(),core.end(),std::inserter(lits,lits.end()));
      res = CheckCore(lits,full_core);
      if(res != unsat){
	core.push_back(temp);
	std::swap(core[i],core.back());
	i++;
      }
    }
  }

  expr RPFP::NegateLit(const expr &f){
    if(f.is_app() && f.decl().get_decl_kind() == Not)
      return f.arg(0);
    else
      return !f;
  }

  void RPFP::NegateLits(std::vector<expr> &lits){
    for(unsigned i = 0; i < lits.size(); i++){
      expr &f = lits[i];
      if(f.is_app() && f.decl().get_decl_kind() == Not)
	f = f.arg(0);
      else
	f = !f;
    }
  }

  expr RPFP::SimplifyOr(std::vector<expr> &lits){
    if(lits.size() == 0)
      return ctx.bool_val(false);
    if(lits.size() == 1)
      return lits[0];
    return ctx.make(Or,lits);
  }

  expr RPFP::SimplifyAnd(std::vector<expr> &lits){
    if(lits.size() == 0)
      return ctx.bool_val(true);
    if(lits.size() == 1)
      return lits[0];
    return ctx.make(And,lits);
  }


  /* This is a wrapper for a solver that is intended to compute
     implicants from models. It works around a problem in Z3 with
     models in the non-extensional array theory. It does this by
     naming all of the store terms in a formula. That is, (store ...)
     is replaced by "name" with an added constraint name = (store
     ...). This allows us to determine from the model whether an array
     equality is true or false (it is false if the two sides are
     mapped to different function symbols, even if they have the same
     contents).
   */

  struct implicant_solver {
    RPFP *owner;
    solver &aux_solver;
    std::vector<expr> assumps, namings;
    std::vector<int> assump_stack, naming_stack;
    hash_map<ast,expr> renaming, renaming_memo;
    
    void add(const expr &e){
      expr t = e;
      if(!aux_solver.extensional_array_theory()){
	unsigned i = namings.size();
	t = owner->ExtractStores(renaming_memo,t,namings,renaming);
	for(; i < namings.size(); i++)
	  aux_solver.add(namings[i]);
      }
      assumps.push_back(t);
      aux_solver.add(t);
    }

    void push() {
      assump_stack.push_back(assumps.size());
      naming_stack.push_back(namings.size());
      aux_solver.push();
    }

    // When we pop the solver, we have to re-add any namings that were lost

    void pop(int n) {
      aux_solver.pop(n);
      int new_assumps = assump_stack[assump_stack.size()-n];
      int new_namings = naming_stack[naming_stack.size()-n];
      for(unsigned i = new_namings; i < namings.size(); i++)
	aux_solver.add(namings[i]);
      assumps.resize(new_assumps);
      namings.resize(new_namings);
      assump_stack.resize(assump_stack.size()-1);
      naming_stack.resize(naming_stack.size()-1);
    }

    check_result check() {
      return aux_solver.check();
    }

    model get_model() {
      return aux_solver.get_model();
    }
    
    expr get_implicant() {
      owner->dualModel = aux_solver.get_model();
      expr dual = owner->ctx.make(And,assumps);
      bool ext = aux_solver.extensional_array_theory();
      expr eu = owner->UnderapproxFullFormula(dual,ext);
      // if we renamed store terms, we have to undo
      if(!ext)
	eu = owner->SubstRec(renaming,eu);
      return eu;
    }
    
    implicant_solver(RPFP *_owner, solver &_aux_solver) 
      : owner(_owner), aux_solver(_aux_solver)
      {}
  };

  // set up edge constraint in aux solver
  void RPFP::AddEdgeToSolver(implicant_solver &aux_solver, Edge *edge){
    if(!edge->dual.null())
      aux_solver.add(edge->dual);
    for(unsigned i = 0; i < edge->constraints.size(); i++){
      expr tl = edge->constraints[i];
      aux_solver.add(tl);
    }
  }

  void RPFP::AddEdgeToSolver(Edge *edge){
    if(!edge->dual.null())
      aux_solver.add(edge->dual);
    for(unsigned i = 0; i < edge->constraints.size(); i++){
      expr tl = edge->constraints[i];
      aux_solver.add(tl);
    }
  }

  static int by_case_counter = 0;

  void RPFP::InterpolateByCases(Node *root, Node *node){
    timer_start("InterpolateByCases");
    bool axioms_added = false;
    hash_set<ast> axioms_needed;
    const std::vector<expr> &theory = ls->get_axioms();
    for(unsigned i = 0; i < theory.size(); i++)
      axioms_needed.insert(theory[i]);
    implicant_solver is(this,aux_solver);
    is.push();
    AddEdgeToSolver(is,node->Outgoing);
    node->Annotation.SetEmpty();
    hash_set<ast> *core = new hash_set<ast>;
    core->insert(node->Outgoing->dual);
    expr prev_annot = ctx.bool_val(false);
    expr prev_impl = ctx.bool_val(false);
    int repeated_case_count = 0;
    while(1){
      by_case_counter++;
      is.push();
      expr annot = !GetAnnotation(node);
      Transformer old_annot = node->Annotation;
      is.add(annot);
      if(is.check() == unsat){
	is.pop(1);
	break;
      }
      is.pop(1);
      Push();
      expr the_impl = is.get_implicant();
      if(eq(the_impl,prev_impl)){
	//	std::cout << "got old implicant\n";
	repeated_case_count++;
      }
      prev_impl = the_impl;
      ConstrainEdgeLocalized(node->Outgoing,the_impl);
      ConstrainEdgeLocalized(node->Outgoing,!GetAnnotation(node)); //TODO: need this?
      
      {
	check_result foo = Check(root);
	if(foo != unsat){
	  Pop(1);
	  is.pop(1);
	  delete core;
	  timer_stop("InterpolateByCases");
	  throw ReallyBad();
	  // slvr().print("should_be_unsat.smt2");
	  // throw "should be unsat";
	}
	std::vector<expr> assumps, axioms_to_add;
	slvr().get_proof().get_assumptions(assumps);
	for(unsigned i = 0; i < assumps.size(); i++){
	  (*core).insert(assumps[i]);
	  if(axioms_needed.find(assumps[i]) != axioms_needed.end()){
	    axioms_to_add.push_back(assumps[i]);
	    axioms_needed.erase(assumps[i]);
	  }
	}
	// AddToProofCore(*core);
	SolveSingleNode(root,node);

	{
	  expr itp = GetAnnotation(node);
	  dualModel = is.get_model(); // TODO: what does this mean?
	  std::vector<expr> case_lits;
	  itp = StrengthenFormulaByCaseSplitting(itp, case_lits);
	  SetAnnotation(node,itp);
	  node->Annotation.Formula = node->Annotation.Formula.simplify();
	}

	for(unsigned i = 0; i < axioms_to_add.size(); i++)
	  is.add(axioms_to_add[i]);
      
#define TEST_BAD
#ifdef TEST_BAD
	{
	  static int bad_count = 0, num_bads = 1;
	  if(bad_count >= num_bads){
	    bad_count = 0;
	    num_bads = num_bads * 2;
	    Pop(1);
	    is.pop(1);
	    delete core;
	    timer_stop("InterpolateByCases");
	    throw Bad();
	  }
	  bad_count++;
	}
#endif
      }

      if(node->Annotation.IsEmpty() || eq(node->Annotation.Formula,prev_annot) || (repeated_case_count > 0 && !axioms_added) || (repeated_case_count >= 10)){
<<<<<<< HEAD
//      looks_bad:
=======
          //looks_bad:
>>>>>>> 7fe337da
	if(!axioms_added){
	  // add the axioms in the off chance they are useful
	  const std::vector<expr> &theory = ls->get_axioms();
	  for(unsigned i = 0; i < theory.size(); i++)
	    is.add(theory[i]);
	  axioms_added = true;
	}
	else {
	  //#define KILL_ON_BAD_INTERPOLANT	  
#ifdef KILL_ON_BAD_INTERPOLANT	  
	  std::cout << "bad in InterpolateByCase -- core:\n";
#if 0
	  std::vector<expr> assumps;
	  slvr().get_proof().get_assumptions(assumps);
	  for(unsigned i = 0; i < assumps.size(); i++)
	    assumps[i].show();
#endif
	  std::cout << "checking for inconsistency\n";
	  std::cout << "model:\n";
	  is.get_model().show();	  
	  expr impl = is.get_implicant();
	  std::vector<expr> conjuncts;
	  CollectConjuncts(impl,conjuncts,true);
	  std::cout << "impl:\n";
	  for(unsigned i = 0; i < conjuncts.size(); i++)
	    conjuncts[i].show();
	  std::cout << "annot:\n";
	  annot.show();
	  is.add(annot);
	  for(unsigned i = 0; i < conjuncts.size(); i++)
	    is.add(conjuncts[i]);
	  if(is.check() == unsat){
	    std::cout << "inconsistent!\n";
	    std::vector<expr> is_assumps;
	    is.aux_solver.get_proof().get_assumptions(is_assumps);
	    std::cout << "core:\n";
	    for(unsigned i = 0; i < is_assumps.size(); i++)
	      is_assumps[i].show();
	  }
	  else {
	    std::cout << "consistent!\n";
	    is.aux_solver.print("should_be_inconsistent.smt2");
	  }
	  std::cout << "by_case_counter = " << by_case_counter << "\n";
	  throw "ack!";
#endif
	  Pop(1);
	  is.pop(1);
	  delete core;
	  timer_stop("InterpolateByCases");
	  throw ReallyBad();
	}
      }
      Pop(1);
      prev_annot = node->Annotation.Formula;
      node->Annotation.UnionWith(old_annot);
    }
    if(proof_core)
      delete proof_core; // shouldn't happen
    proof_core = core;
    is.pop(1);
    timer_stop("InterpolateByCases");
  }

  void RPFP::Generalize(Node *root, Node *node){
    timer_start("Generalize");
    aux_solver.push();
    AddEdgeToSolver(node->Outgoing);
    expr fmla = GetAnnotation(node);
    std::vector<expr> conjuncts;
    CollectConjuncts(fmla,conjuncts,false);
    GreedyReduce(aux_solver,conjuncts);     // try to remove conjuncts one at a tme
    aux_solver.pop(1);
    NegateLits(conjuncts);
    SetAnnotation(node,SimplifyOr(conjuncts));
    timer_stop("Generalize");
  }

  RPFP_caching::edge_solver &RPFP_caching::SolverForEdge(Edge *edge, bool models, bool axioms){
    edge_solver &es = edge_solvers[edge];
    uptr<solver> &p = es.slvr;
    if(!p.get()){
      scoped_no_proof no_proofs_please(ctx.m()); // no proofs
      p.set(new solver(ctx,true,models)); // no models
      if(axioms){
	RPFP::LogicSolver *ls = edge->owner->ls;
	const std::vector<expr> &axs = ls->get_axioms();
	for(unsigned i = 0; i < axs.size(); i++)
	  p.get()->add(axs[i]);
      }
    }
    return es;
  }


  // caching version of above
  void RPFP_caching::GeneralizeCache(Edge *edge){
    timer_start("Generalize");
    scoped_solver_for_edge ssfe(this,edge);
    Node *node = edge->Parent;
    std::vector<expr> assumps, core, conjuncts;
    AssertEdgeCache(edge,assumps);
    for(unsigned i = 0; i < edge->Children.size(); i++){
      expr as = GetAnnotation(edge->Children[i]);
      std::vector<expr> clauses;
      if(!as.is_true()){
	CollectConjuncts(as.arg(1),clauses);
	for(unsigned j = 0; j < clauses.size(); j++)
	  GetAssumptionLits(as.arg(0) || clauses[j],assumps);
      }
    }
    expr fmla = GetAnnotation(node);
    std::vector<expr> lits;
    if(fmla.is_true()){
      timer_stop("Generalize");
      return;
    }
    assumps.push_back(fmla.arg(0).arg(0));
    CollectConjuncts(!fmla.arg(1),lits);
#if 0
    for(unsigned i = 0; i < lits.size(); i++){
      const expr &lit = lits[i];
      if(lit.is_app() && lit.decl().get_decl_kind() == Equal){
	lits[i] = ctx.make(Leq,lit.arg(0),lit.arg(1));
	lits.push_back(ctx.make(Leq,lit.arg(1),lit.arg(0)));
      }
    }
#endif
    hash_map<ast,expr> lit_map;
    for(unsigned i = 0; i < lits.size(); i++)
      GetAssumptionLits(lits[i],core,&lit_map);
    GreedyReduceCache(assumps,core);
    for(unsigned i = 0; i < core.size(); i++)
      conjuncts.push_back(lit_map[core[i]]); 
    NegateLits(conjuncts);
    SetAnnotation(node,SimplifyOr(conjuncts));
    timer_stop("Generalize");
  }

  // caching version of above
  bool RPFP_caching::PropagateCache(Edge *edge){
    timer_start("PropagateCache");
    scoped_solver_for_edge ssfe(this,edge);
    bool some = false;
    {
      std::vector<expr> candidates, skip;
      Node *node = edge->Parent;
      CollectConjuncts(node->Annotation.Formula,skip);
      for(unsigned i = 0; i < edge->Children.size(); i++){
	Node *child = edge->Children[i];
	if(child->map == node->map){
	  CollectConjuncts(child->Annotation.Formula,candidates);
	  break;
	}
      }
      if(candidates.empty()) goto done;
      hash_set<ast> skip_set;
      std::copy(skip.begin(),skip.end(),std::inserter(skip_set,skip_set.begin()));
      std::vector<expr> new_candidates;
      for(unsigned i = 0; i < candidates.size(); i++)
	if(skip_set.find(candidates[i]) == skip_set.end())
	  new_candidates.push_back(candidates[i]);
      candidates.swap(new_candidates);
      if(candidates.empty()) goto done;
      std::vector<expr> assumps, core, conjuncts;
      AssertEdgeCache(edge,assumps);
      for(unsigned i = 0; i < edge->Children.size(); i++){
	expr ass = GetAnnotation(edge->Children[i]);
	if(eq(ass,ctx.bool_val(true)))
	  continue;
	std::vector<expr> clauses;
	CollectConjuncts(ass.arg(1),clauses);
	for(unsigned j = 0; j < clauses.size(); j++)
	  GetAssumptionLits(ass.arg(0) || clauses[j],assumps);
      }
      for(unsigned i = 0; i < candidates.size(); i++){
	unsigned old_size = assumps.size();
	node->Annotation.Formula = candidates[i];
	expr fmla = GetAnnotation(node);
	assumps.push_back(fmla.arg(0).arg(0));
	GetAssumptionLits(!fmla.arg(1),assumps);
	std::vector<expr> full_core; 
	check_result res = CheckCore(assumps,full_core);
	if(res == unsat)
	  conjuncts.push_back(candidates[i]);
	assumps.resize(old_size);
      }
      if(conjuncts.empty())
	goto done;
      SetAnnotation(node,SimplifyAnd(conjuncts));
      some = true;
    }
  done:
    timer_stop("PropagateCache");
    return some;
  }


  /** Push a scope. Assertions made after Push can be undone by Pop. */

  void RPFP::Push()
  {
    stack.push_back(stack_entry());
    slvr_push();
  }
  
  /** Pop a scope (see Push). Note, you cannot pop axioms. */

  void RPFP::Pop(int num_scopes)
  {
    slvr_pop(num_scopes);
    for (int i = 0; i < num_scopes; i++)
      {
	stack_entry &back = stack.back();
	for(std::list<Edge *>::iterator it = back.edges.begin(), en = back.edges.end(); it != en; ++it)
	  (*it)->dual = expr(ctx,NULL);
	for(std::list<Node *>::iterator it = back.nodes.begin(), en = back.nodes.end(); it != en; ++it)
	  (*it)->dual = expr(ctx,NULL);
	for(std::list<std::pair<Edge *,Term> >::iterator it = back.constraints.begin(), en = back.constraints.end(); it != en; ++it)
	  (*it).first->constraints.pop_back();
	stack.pop_back();
      }
  }
  
  /** Erase the proof by performing a Pop, Push and re-assertion of
      all the popped constraints */

  void RPFP::PopPush(){
    slvr_pop(1);
    slvr_push();
    stack_entry &back = stack.back();
    for(std::list<Edge *>::iterator it = back.edges.begin(), en = back.edges.end(); it != en; ++it)
      slvr_add((*it)->dual);
    for(std::list<Node *>::iterator it = back.nodes.begin(), en = back.nodes.end(); it != en; ++it)
      slvr_add((*it)->dual);
    for(std::list<std::pair<Edge *,Term> >::iterator it = back.constraints.begin(), en = back.constraints.end(); it != en; ++it)
      slvr_add((*it).second);
  }
  
  
  
  // This returns a new FuncDel with same sort as top-level function
  // of term t, but with numeric suffix appended to name.

  Z3User::FuncDecl Z3User::SuffixFuncDecl(Term t, int n)
        {
            std::string name = t.decl().name().str() + "_" + string_of_int(n);
            std::vector<sort> sorts;
            int nargs = t.num_args();
            for(int i = 0; i < nargs; i++)
              sorts.push_back(t.arg(i).get_sort());
            return ctx.function(name.c_str(), nargs, &sorts[0], t.get_sort());
        }

  Z3User::FuncDecl Z3User::RenumberPred(const FuncDecl &f, int n)
        {
	  std::string name = f.name().str();
	  name = name.substr(0,name.rfind('_')) + "_" + string_of_int(n);
	  int arity = f.arity();
	  std::vector<sort> domain;
	  for(int i = 0; i < arity; i++)
	    domain.push_back(f.domain(i));
	  return ctx.function(name.c_str(), arity, &domain[0], f.range());
        }

  Z3User::FuncDecl Z3User::NumberPred(const FuncDecl &f, int n)
        {
	  std::string name = f.name().str();
	  name = name + "_" + string_of_int(n);
	  int arity = f.arity();
	  std::vector<sort> domain;
	  for(int i = 0; i < arity; i++)
	    domain.push_back(f.domain(i));
	  return ctx.function(name.c_str(), arity, &domain[0], f.range());
        }

  // Scan the clause body for occurrences of the predicate unknowns

  RPFP::Term RPFP::ScanBody(hash_map<ast,Term> &memo, 
		      const Term &t,
		      hash_map<func_decl,Node *> &pmap,
		      std::vector<func_decl> &parms,
                      std::vector<Node *> &nodes)
  {
    if(memo.find(t) != memo.end())
      return memo[t];
    Term res(ctx);
    if (t.is_app()) {
      func_decl f = t.decl();
      if(pmap.find(f) != pmap.end()){
	nodes.push_back(pmap[f]);
	f = SuffixFuncDecl(t,parms.size());
	parms.push_back(f);
      }
      int nargs = t.num_args();
      std::vector<Term> args;
      for(int i = 0; i < nargs; i++)
	args.push_back(ScanBody(memo,t.arg(i),pmap,parms,nodes));
      res = f(nargs,&args[0]);
    }
    else if (t.is_quantifier())
      res = CloneQuantifier(t,ScanBody(memo,t.body(),pmap,parms,nodes));
    else
      res = t;
    memo[t] = res;
    return res;
  }

  // return the func_del of an app if it is uninterpreted

  bool Z3User::get_relation(const Term &t, func_decl &R){
    if(!t.is_app())
      return false;
    R = t.decl();
    return R.get_decl_kind() == Uninterpreted;
  }

  // return true if term is an individual variable
  // TODO: have to check that it is not a background symbol

  bool Z3User::is_variable(const Term &t){
    if(!t.is_app())
      return t.is_var();
    return t.decl().get_decl_kind() == Uninterpreted
      && t.num_args() == 0;
  }

  RPFP::Term RPFP::RemoveLabelsRec(hash_map<ast,Term> &memo, const Term &t, 
				   std::vector<label_struct > &lbls){
    if(memo.find(t) != memo.end())
      return memo[t];
    Term res(ctx);
    if (t.is_app()){
      func_decl f = t.decl();
      std::vector<symbol> names;
      bool pos;
      if(t.is_label(pos,names)){
	res = RemoveLabelsRec(memo,t.arg(0),lbls);
	for(unsigned i = 0; i < names.size(); i++)
	  lbls.push_back(label_struct(names[i],res,pos));
      }
      else {
	int nargs = t.num_args();
	std::vector<Term> args;
	for(int i = 0; i < nargs; i++)
	  args.push_back(RemoveLabelsRec(memo,t.arg(i),lbls));
	res = f(nargs,&args[0]);
      }
    }
    else if (t.is_quantifier())
      res = CloneQuantifier(t,RemoveLabelsRec(memo,t.body(),lbls));
    else
      res = t;
    memo[t] = res;
    return res;
  }

  RPFP::Term RPFP::RemoveLabels(const Term &t, std::vector<label_struct > &lbls){
    hash_map<ast,Term> memo ;
    return RemoveLabelsRec(memo,t,lbls);
  }

  RPFP::Term RPFP::SubstBoundRec(hash_map<int,hash_map<ast,Term> > &memo, hash_map<int,Term> &subst, int level, const Term &t)
  {
    std::pair<ast,Term> foo(t,expr(ctx));
    std::pair<hash_map<ast,Term>::iterator, bool> bar = memo[level].insert(foo);
    Term &res = bar.first->second;
    if(!bar.second) return res;
    if (t.is_app())
      {
	func_decl f = t.decl();
	std::vector<Term> args;
	int nargs = t.num_args();
	if(nargs == 0 && f.get_decl_kind() == Uninterpreted)
	  ls->declare_constant(f);  // keep track of background constants
	for(int i = 0; i < nargs; i++)
	  args.push_back(SubstBoundRec(memo, subst, level, t.arg(i)));
	res = f(args.size(),&args[0]);
      }
    else if (t.is_quantifier()){
      int bound = t.get_quantifier_num_bound();
      std::vector<expr> pats;
      t.get_patterns(pats);
      for(unsigned i = 0; i < pats.size(); i++)
	pats[i] = SubstBoundRec(memo, subst, level + bound, pats[i]);
      res = clone_quantifier(t, SubstBoundRec(memo, subst, level + bound, t.body()), pats);
    }
    else if (t.is_var()) {
      int idx = t.get_index_value();
      if(idx >= level && subst.find(idx-level) != subst.end()){
	res = subst[idx-level];
      }
      else res = t;
    }
    else res = t;
    return res;
  }

  RPFP::Term RPFP::SubstBound(hash_map<int,Term> &subst, const Term &t){
    hash_map<int,hash_map<ast,Term> > memo;
    return SubstBoundRec(memo, subst, 0, t);
  }

  // Eliminate the deBruijn indices from level to level+num-1
  Z3User::Term Z3User::DeleteBoundRec(hash_map<int,hash_map<ast,Term> > &memo, int level, int num, const Term &t)
  {
    std::pair<ast,Term> foo(t,expr(ctx));
    std::pair<hash_map<ast,Term>::iterator, bool> bar = memo[level].insert(foo);
    Term &res = bar.first->second;
    if(!bar.second) return res;
    if (t.is_app())
      {
	func_decl f = t.decl();
	std::vector<Term> args;
	int nargs = t.num_args();
	for(int i = 0; i < nargs; i++)
	  args.push_back(DeleteBoundRec(memo, level, num, t.arg(i)));
	res = f(args.size(),&args[0]);
      }
    else if (t.is_quantifier()){
      int bound = t.get_quantifier_num_bound();
      std::vector<expr> pats;
      t.get_patterns(pats);
      for(unsigned i = 0; i < pats.size(); i++)
	pats[i] = DeleteBoundRec(memo, level + bound, num, pats[i]);
      res = clone_quantifier(t, DeleteBoundRec(memo, level + bound, num, t.body()), pats);
    }
    else if (t.is_var()) {
      int idx = t.get_index_value();
      if(idx >= level){
	res = ctx.make_var(idx-num,t.get_sort());
      }
      else res = t;
    }
    else res = t;
    return res;
  }
  
  Z3User::Term Z3User::DeleteBound(int level, int num, const Term &t){
    hash_map<int,hash_map<ast,Term> > memo;
    return DeleteBoundRec(memo, level, num, t);
  }

  int Z3User::MaxIndex(hash_map<ast,int> &memo, const Term &t)
  {
    std::pair<ast,int> foo(t,-1);
    std::pair<hash_map<ast,int>::iterator, bool> bar = memo.insert(foo);
    int &res = bar.first->second;
    if(!bar.second) return res;
    if (t.is_app()){
      func_decl f = t.decl();
      int nargs = t.num_args();
      for(int i = 0; i < nargs; i++){
	int m = MaxIndex(memo, t.arg(i));
	if(m > res)
	  res = m;
      }
    }
    else if (t.is_quantifier()){
      int bound = t.get_quantifier_num_bound();
      res = MaxIndex(memo,t.body()) - bound;
    }
    else if (t.is_var()) {
      res = t.get_index_value();
    }
    return res;
  }

  bool Z3User::IsClosedFormula(const Term &t){
    hash_map<ast,int> memo;
    return MaxIndex(memo,t) < 0;
  }
  

  /** Convert a collection of clauses to Nodes and Edges in the RPFP.

      Predicate unknowns are uninterpreted predicates not
      occurring in the background theory.
            
      Clauses are of the form 
              
      B => P(t_1,...,t_k)

      where P is a predicate unknown and predicate unknowns
      occur only positivey in H and only under existential
      quantifiers in prenex form.

      Each predicate unknown maps to a node. Each clause maps to
      an edge. Let C be a clause B => P(t_1,...,t_k) where the
      sequence of predicate unknowns occurring in B (in order
      of occurrence) is P_1..P_n. The clause maps to a transformer
      T where:

      T.Relparams = P_1..P_n
      T.Indparams = x_1...x+k
      T.Formula = B /\ t_1 = x_1 /\ ... /\ t_k = x_k

      Throws exception bad_clause(msg,i) if a clause i is
      in the wrong form.

  */

                
  static bool canonical_clause(const expr &clause){
    if(clause.decl().get_decl_kind() != Implies)
      return false;
    expr arg = clause.arg(1);
    return arg.is_app() && (arg.decl().get_decl_kind() == False ||
			    arg.decl().get_decl_kind() == Uninterpreted);
  }

#define USE_QE_LITE

  void RPFP::FromClauses(const std::vector<Term> &unskolemized_clauses, const std::vector<unsigned> *bounds){
    hash_map<func_decl,Node *> pmap;
    func_decl fail_pred = ctx.fresh_func_decl("@Fail", ctx.bool_sort());
    
    std::vector<expr> clauses(unskolemized_clauses);
    // first, skolemize the clauses

#ifndef USE_QE_LITE
    for(unsigned i = 0; i < clauses.size(); i++){
      expr &t = clauses[i];
      if (t.is_quantifier() && t.is_quantifier_forall()) {
	int bound = t.get_quantifier_num_bound();
	std::vector<sort> sorts;
	std::vector<symbol> names;
	hash_map<int,expr> subst;
	for(int j = 0; j < bound; j++){
	  sort the_sort = t.get_quantifier_bound_sort(j);
	  symbol name = t.get_quantifier_bound_name(j);
	  expr skolem = ctx.constant(symbol(ctx,name),sort(ctx,the_sort));
	  subst[bound-1-j] = skolem;
	}
	t = SubstBound(subst,t.body());
      }
    }    
#else
    std::vector<hash_map<int,expr> > substs(clauses.size());
#endif

    // create the nodes from the heads of the clauses

    for(unsigned i = 0; i < clauses.size(); i++){
      Term &clause = clauses[i];

#ifdef USE_QE_LITE
      Term &t = clause;
      if (t.is_quantifier() && t.is_quantifier_forall()) {
	int bound = t.get_quantifier_num_bound();
	std::vector<sort> sorts;
	std::vector<symbol> names;
	for(int j = 0; j < bound; j++){
	  sort the_sort = t.get_quantifier_bound_sort(j);
	  symbol name = t.get_quantifier_bound_name(j);
	  expr skolem = ctx.constant(symbol(ctx,name),sort(ctx,the_sort));
	  substs[i][bound-1-j] = skolem;
	}
	clause = t.body();
      }
      
#endif
      
      if(clause.is_app() && clause.decl().get_decl_kind() == Uninterpreted)
	clause = implies(ctx.bool_val(true),clause);
      if(!canonical_clause(clause))
	clause = implies((!clause).simplify(),ctx.bool_val(false));
      Term head = clause.arg(1);
      func_decl R(ctx);
      bool is_query = false;
      if (eq(head,ctx.bool_val(false))){
	R = fail_pred;
	// R = ctx.constant("@Fail", ctx.bool_sort()).decl();
	is_query = true;
      }
      else if(!get_relation(head,R))
	 throw bad_clause("rhs must be a predicate application",i);
      if(pmap.find(R) == pmap.end()){

	// If the node doesn't exitst, create it. The Indparams
	// are arbitrary, but we use the rhs arguments if they
	// are variables for mnomonic value.

	hash_set<ast> seen;
        std::vector<Term> Indparams;
	for(unsigned j = 0; j < head.num_args(); j++){
	  Term arg = head.arg(j);
	  if(!is_variable(arg) || seen.find(arg) != seen.end()){
	    std::string name = std::string("@a_") + string_of_int(j);
            arg = ctx.constant(name.c_str(),arg.get_sort());
	  }
	  seen.insert(arg);
	  Indparams.push_back(arg);
	}
#ifdef USE_QE_LITE
	{
	  hash_map<int,hash_map<ast,Term> > sb_memo;
	  for(unsigned j = 0; j < Indparams.size(); j++)
	    Indparams[j] = SubstBoundRec(sb_memo, substs[i], 0, Indparams[j]);
	}
#endif
        Node *node = CreateNode(R(Indparams.size(),&Indparams[0]));
	//nodes.push_back(node);
	pmap[R] = node;
        if (is_query)
          node->Bound = CreateRelation(std::vector<Term>(), ctx.bool_val(false));
	node->recursion_bound = bounds ? 0 : UINT_MAX;
      }
    }

    bool some_labels = false;

    // create the edges

    for(unsigned i = 0; i < clauses.size(); i++){
      Term clause = clauses[i];
      Term body = clause.arg(0);
      Term head = clause.arg(1);
      func_decl R(ctx);
      if (eq(head,ctx.bool_val(false)))
	R = fail_pred;
	//R = ctx.constant("@Fail", ctx.bool_sort()).decl();
      else get_relation(head,R);
      Node *Parent = pmap[R];
      std::vector<Term> Indparams;
      hash_set<ast> seen;
      for(unsigned j = 0; j < head.num_args(); j++){
	Term arg = head.arg(j);
	if(!is_variable(arg) || seen.find(arg) != seen.end()){
	  std::string name = std::string("@a_") + string_of_int(j);
	  Term var = ctx.constant(name.c_str(),arg.get_sort());
	  body = body && (arg == var);
	  arg = var;
	}
        seen.insert(arg);
	Indparams.push_back(arg);
      }

      // We extract the relparams positionally

      std::vector<func_decl> Relparams;
      hash_map<ast,Term> scan_memo;
      std::vector<Node *> Children;
      body = ScanBody(scan_memo,body,pmap,Relparams,Children);
      Term labeled = body;
      std::vector<label_struct > lbls;  // TODO: throw this away for now
      body = RemoveLabels(body,lbls);
      if(!eq(labeled,body))
	some_labels = true; // remember if there are labels, as we then can't do qe_lite
      // body = IneqToEq(body); // UFO converts x=y to (x<=y & x >= y). Undo this.
      body = body.simplify();

#ifdef USE_QE_LITE
      std::set<int> idxs;
      if(!some_labels){ // can't do qe_lite if we have to reconstruct labels
	for(unsigned j = 0; j < Indparams.size(); j++)
	  if(Indparams[j].is_var())
	    idxs.insert(Indparams[j].get_index_value());
	body = body.qe_lite(idxs,false);
      }
      hash_map<int,hash_map<ast,Term> > sb_memo;
      body = SubstBoundRec(sb_memo,substs[i],0,body);
      if(some_labels)
	labeled = SubstBoundRec(sb_memo,substs[i],0,labeled);
      for(unsigned j = 0; j < Indparams.size(); j++)
	Indparams[j] = SubstBoundRec(sb_memo, substs[i], 0, Indparams[j]);
#endif

      // Create the edge
      Transformer T = CreateTransformer(Relparams,Indparams,body);
      Edge *edge = CreateEdge(Parent,T,Children);
      edge->labeled = labeled;; // remember for label extraction
      if(bounds)
	Parent->recursion_bound = std::max(Parent->recursion_bound,(*bounds)[i]);
      // edges.push_back(edge);
    }

    // undo hoisting of expressions out of loops
    RemoveDeadNodes();
    Unhoist();
    // FuseEdges();
  }


  // The following mess is used to undo hoisting of expressions outside loops by compilers
  
  expr RPFP::UnhoistPullRec(hash_map<ast,expr> & memo, const expr &w, hash_map<ast,expr> & init_defs, hash_map<ast,expr> & const_params, hash_map<ast,expr> &const_params_inv, std::vector<expr> &new_params){
    if(memo.find(w) != memo.end())
      return memo[w];
    expr res;
    if(init_defs.find(w) != init_defs.end()){
      expr d = init_defs[w];
      std::vector<expr> vars;
      hash_set<ast> get_vars_memo;
      GetVarsRec(get_vars_memo,d,vars);
      hash_map<ast,expr> map;
      for(unsigned j = 0; j < vars.size(); j++){
	expr x = vars[j];
	map[x] = UnhoistPullRec(memo,x,init_defs,const_params,const_params_inv,new_params);
      }
      expr defn = SubstRec(map,d);
      res = defn;
    }
    else if(const_params_inv.find(w) == const_params_inv.end()){
      std::string old_name = w.decl().name().str();
      func_decl fresh = ctx.fresh_func_decl(old_name.c_str(), w.get_sort());
      expr y = fresh();
      const_params[y] = w;
      const_params_inv[w] = y;
      new_params.push_back(y);
      res = y;
    }
    else
      res = const_params_inv[w];
    memo[w] = res;
    return res;
  }

  void RPFP::AddParamsToTransformer(Transformer &trans, const std::vector<expr> &params){
    std::copy(params.begin(),params.end(),std::inserter(trans.IndParams,trans.IndParams.end()));
  }

  expr RPFP::AddParamsToApp(const expr &app, const func_decl &new_decl, const std::vector<expr> &params){
    int n = app.num_args();
    std::vector<expr> args(n);
    for (int i = 0; i < n; i++)
      args[i] = app.arg(i);
    std::copy(params.begin(),params.end(),std::inserter(args,args.end()));
    return new_decl(args);
  }

  expr RPFP::GetRelRec(hash_set<ast> &memo, const expr &t, const func_decl &rel){
    if(memo.find(t) != memo.end())
      return expr();
    memo.insert(t);
    if (t.is_app())
      {
	func_decl f = t.decl();
	if(f == rel)
	  return t;
	int nargs = t.num_args();
	for(int i = 0; i < nargs; i++){
	  expr res = GetRelRec(memo,t.arg(i),rel);
  if(!res.null())
	    return res;
	}
      }
    else if (t.is_quantifier())
      return GetRelRec(memo,t.body(),rel);
    return expr();
  }

  expr RPFP::GetRel(Edge *edge, int child_idx){
    func_decl &rel = edge->F.RelParams[child_idx];
    hash_set<ast> memo;
    return GetRelRec(memo,edge->F.Formula,rel);
  }

  void RPFP::GetDefsRec(const expr &cnst, hash_map<ast,expr> &defs){
    if(cnst.is_app()){
      switch(cnst.decl().get_decl_kind()){
      case And: {
	int n = cnst.num_args();
	for(int i = 0; i < n; i++)
	  GetDefsRec(cnst.arg(i),defs);
	break;
      }
      case Equal: {
	expr lhs = cnst.arg(0);
	expr rhs = cnst.arg(1);
	if(IsVar(lhs))
	  defs[lhs] = rhs;
	break;
      }
      default:
	break;
      }
    }
  }
  
  void RPFP::GetDefs(const expr &cnst, hash_map<ast,expr> &defs){
    // GetDefsRec(IneqToEq(cnst),defs);
    GetDefsRec(cnst,defs);
  }

  bool RPFP::IsVar(const expr &t){
    return t.is_app() && t.num_args() == 0 && t.decl().get_decl_kind() == Uninterpreted;
  }

  void RPFP::GetVarsRec(hash_set<ast> &memo, const expr &t, std::vector<expr> &vars){
    if(memo.find(t) != memo.end())
      return;
    memo.insert(t);
    if (t.is_app())
      {
	if(IsVar(t)){
	  vars.push_back(t);
	  return;
	}
	int nargs = t.num_args();
	for(int i = 0; i < nargs; i++){
	  GetVarsRec(memo,t.arg(i),vars);
	}
      }
    else if (t.is_quantifier())
      GetVarsRec(memo,t.body(),vars);
  }

  void RPFP::AddParamsToNode(Node *node, const std::vector<expr> &params){
    int arity = node->Annotation.IndParams.size();
    std::vector<sort> domain;
    for(int i = 0; i < arity; i++)
      domain.push_back(node->Annotation.IndParams[i].get_sort());
    for(unsigned i = 0; i < params.size(); i++)
      domain.push_back(params[i].get_sort());
    std::string old_name = node->Name.name().str();
    func_decl fresh = ctx.fresh_func_decl(old_name.c_str(), domain, ctx.bool_sort());
    node->Name = fresh;
    AddParamsToTransformer(node->Annotation,params);
    AddParamsToTransformer(node->Bound,params);
    AddParamsToTransformer(node->Underapprox,params);
  }

  void RPFP::UnhoistLoop(Edge *loop_edge, Edge *init_edge){
    loop_edge->F.Formula = IneqToEq(loop_edge->F.Formula);
    init_edge->F.Formula = IneqToEq(init_edge->F.Formula);
    expr pre = GetRel(loop_edge,0);
    if(pre.null())
      return; // this means the loop got simplified away
    int nparams = loop_edge->F.IndParams.size();
    hash_map<ast,expr> const_params, const_params_inv;
    std::vector<expr> work_list;
    // find the parameters that are constant in the loop
    for(int i = 0; i < nparams; i++){
      if(eq(pre.arg(i),loop_edge->F.IndParams[i])){
	const_params[pre.arg(i)] = init_edge->F.IndParams[i];
	const_params_inv[init_edge->F.IndParams[i]] = pre.arg(i);
	work_list.push_back(pre.arg(i));
      }
    }
    // get the definitions in the initialization
    hash_map<ast,expr> defs,memo,subst;
    GetDefs(init_edge->F.Formula,defs);
    // try to pull them inside the loop
    std::vector<expr> new_params;
    for(unsigned i = 0; i < work_list.size(); i++){
      expr v = work_list[i];
      expr w = const_params[v];
      expr def = UnhoistPullRec(memo,w,defs,const_params,const_params_inv,new_params);
      if(!eq(def,v))
	subst[v] = def;
    }
    // do the substitutions
    if(subst.empty())
      return;
    subst[pre] = pre; // don't substitute inside the precondition itself
    loop_edge->F.Formula = SubstRec(subst,loop_edge->F.Formula);
    loop_edge->F.Formula = ElimIte(loop_edge->F.Formula);
    init_edge->F.Formula = ElimIte(init_edge->F.Formula);
    // add the new parameters
    if(new_params.empty())
      return;
    Node *parent = loop_edge->Parent;
    AddParamsToNode(parent,new_params);
    AddParamsToTransformer(loop_edge->F,new_params);
    AddParamsToTransformer(init_edge->F,new_params);
    std::vector<Edge *> &incoming = parent->Incoming;
    for(unsigned i = 0; i < incoming.size(); i++){
      Edge *in_edge = incoming[i];
      std::vector<Node *> &chs = in_edge->Children;
      for(unsigned j = 0; j < chs.size(); j++)
	if(chs[j] == parent){
	  expr lit = GetRel(in_edge,j);
	  expr new_lit = AddParamsToApp(lit,parent->Name,new_params);
	  func_decl fd = SuffixFuncDecl(new_lit,j);
	  int nargs = new_lit.num_args();
	  std::vector<Term> args;
	  for(int k = 0; k < nargs; k++)
	    args.push_back(new_lit.arg(k));
	  new_lit = fd(nargs,&args[0]);
	  in_edge->F.RelParams[j] = fd;
	  hash_map<ast,expr> map;
	  map[lit] = new_lit;
	  in_edge->F.Formula = SubstRec(map,in_edge->F.Formula);
	}
    }
  }

  void RPFP::Unhoist(){
    hash_map<Node *,std::vector<Edge *> > outgoing;
    for(unsigned i = 0; i < edges.size(); i++)
      outgoing[edges[i]->Parent].push_back(edges[i]);
    for(unsigned i = 0; i < nodes.size(); i++){
      Node *node = nodes[i];
      std::vector<Edge *> &outs = outgoing[node];
      // if we're not a simple loop with one entry, give up
      if(outs.size() == 2){
	for(int j = 0; j < 2; j++){
	  Edge *loop_edge = outs[j];
	  Edge *init_edge = outs[1-j];
	  if(loop_edge->Children.size() == 1 && loop_edge->Children[0] == loop_edge->Parent){
	    UnhoistLoop(loop_edge,init_edge);
	    break;
	  }
	}
      }
    }
  }

  void RPFP::FuseEdges(){
    hash_map<Node *,std::vector<Edge *> > outgoing;
    for(unsigned i = 0; i < edges.size(); i++){
      outgoing[edges[i]->Parent].push_back(edges[i]);
    }
    hash_set<Edge *> edges_to_delete;
    for(unsigned i = 0; i < nodes.size(); i++){
      Node *node = nodes[i];
      std::vector<Edge *> &outs = outgoing[node];
      if(outs.size() > 1 && outs.size() <= 16){
	std::vector<Transformer *> trs(outs.size());
	for(unsigned j = 0; j < outs.size(); j++)
	  trs[j] = &outs[j]->F;
	Transformer tr = Fuse(trs);
	std::vector<Node *> chs;
	for(unsigned j = 0; j < outs.size(); j++)
	  for(unsigned k = 0; k < outs[j]->Children.size(); k++)
	    chs.push_back(outs[j]->Children[k]);
	CreateEdge(node,tr,chs);
	for(unsigned j = 0; j < outs.size(); j++)
	  edges_to_delete.insert(outs[j]);
      }
    }
    std::vector<Edge *> new_edges;
    hash_set<Node *> all_nodes;
    for(unsigned j = 0; j < edges.size(); j++){
      if(edges_to_delete.find(edges[j]) == edges_to_delete.end()){
#if 0
	if(all_nodes.find(edges[j]->Parent) != all_nodes.end())
	  throw "help!";
	all_nodes.insert(edges[j]->Parent);
#endif
	new_edges.push_back(edges[j]);
      }
      else
	delete edges[j];
    }
    edges.swap(new_edges);
  }

  void RPFP::MarkLiveNodes(hash_map<Node *,std::vector<Edge *> > &outgoing, hash_set<Node *> &live_nodes, Node *node){
    if(live_nodes.find(node) != live_nodes.end())
      return;
    live_nodes.insert(node);
    std::vector<Edge *> &outs = outgoing[node];
    for(unsigned i = 0; i < outs.size(); i++)
      for(unsigned j = 0; j < outs[i]->Children.size(); j++)
	MarkLiveNodes(outgoing, live_nodes,outs[i]->Children[j]);
  }

  void RPFP::RemoveDeadNodes(){
    hash_map<Node *,std::vector<Edge *> > outgoing;
    for(unsigned i = 0; i < edges.size(); i++)
      outgoing[edges[i]->Parent].push_back(edges[i]);
    hash_set<Node *> live_nodes;
    for(unsigned i = 0; i < nodes.size(); i++)
      if(!nodes[i]->Bound.IsFull())
	MarkLiveNodes(outgoing,live_nodes,nodes[i]);
    std::vector<Edge *> new_edges;
    for(unsigned j = 0; j < edges.size(); j++){
      if(live_nodes.find(edges[j]->Parent) != live_nodes.end())
	new_edges.push_back(edges[j]);
      else {
	Edge *edge = edges[j];
	for(unsigned int i = 0; i < edge->Children.size(); i++){
	  std::vector<Edge *> &ic = edge->Children[i]->Incoming;
	  for(std::vector<Edge *>::iterator it = ic.begin(), en = ic.end(); it != en; ++it){
	    if(*it == edge){
	      ic.erase(it);
	      break;
	    }
	  }
	}
	delete edge;
      }
    }
    edges.swap(new_edges);
    std::vector<Node *> new_nodes;
    for(unsigned j = 0; j < nodes.size(); j++){
      if(live_nodes.find(nodes[j]) != live_nodes.end())
	new_nodes.push_back(nodes[j]);
      else
	delete nodes[j];
    }
    nodes.swap(new_nodes);
  }

  void RPFP::WriteSolution(std::ostream &s){
    for(unsigned i = 0; i < nodes.size(); i++){
      Node *node = nodes[i];
      Term asgn = (node->Name)(node->Annotation.IndParams) == node->Annotation.Formula;
      s << asgn << std::endl;
    }
  }
  
  void RPFP::WriteEdgeVars(Edge *e,  hash_map<ast,int> &memo, const Term &t, std::ostream &s)
  {
    std::pair<ast,int> foo(t,0);
    std::pair<hash_map<ast,int>::iterator, bool> bar = memo.insert(foo);
    // int &res = bar.first->second;
    if(!bar.second) return;
    hash_map<ast,Term>::iterator it = e->varMap.find(t);
    if (it != e->varMap.end()){
      return;
    }
    if (t.is_app())
      {
	func_decl f = t.decl();
	// int idx;
	int nargs = t.num_args();
	for(int i = 0; i < nargs; i++)
	  WriteEdgeVars(e, memo, t.arg(i),s);
	if (nargs == 0 && f.get_decl_kind() == Uninterpreted && !ls->is_constant(f)){
	  Term rename = HideVariable(t,e->number);
	  Term value = dualModel.eval(rename);
	  s << " (= " << t << " " << value << ")\n";
	}
      }
    else if (t.is_quantifier())
      WriteEdgeVars(e,memo,t.body(),s);
    return;
  }

  void RPFP::WriteEdgeAssignment(std::ostream &s, Edge *e){
    s << "(\n";
    hash_map<ast, int> memo;
    WriteEdgeVars(e, memo, e->F.Formula ,s);
    s << ")\n";
  }

  void RPFP::WriteCounterexample(std::ostream &s, Node *node){
    for(unsigned i = 0; i < node->Outgoing->Children.size(); i++){
      Node *child = node->Outgoing->Children[i];
      if(!Empty(child))
	WriteCounterexample(s,child);
    }
    s << "(" << node->number << " : " << EvalNode(node) << " <- ";
    for(unsigned i = 0; i < node->Outgoing->Children.size(); i++){
      Node *child = node->Outgoing->Children[i];
      if(!Empty(child))
	s << " " << node->Outgoing->Children[i]->number;
    }
    s << ")" << std::endl;
    WriteEdgeAssignment(s,node->Outgoing);
  }

  RPFP::Term RPFP::ToRuleRec(Edge *e,  hash_map<ast,Term> &memo, const Term &t, std::vector<expr> &quants)
  {
    std::pair<ast,Term> foo(t,expr(ctx));
    std::pair<hash_map<ast,Term>::iterator, bool> bar = memo.insert(foo);
    Term &res = bar.first->second;
    if(!bar.second) return res;
    if (t.is_app())
      {
	func_decl f = t.decl();
	// int idx;
	std::vector<Term> args;
	int nargs = t.num_args();
	for(int i = 0; i < nargs; i++)
	  args.push_back(ToRuleRec(e, memo, t.arg(i),quants));
	hash_map<func_decl,int>::iterator rit = e->relMap.find(f);                 
	if(rit != e->relMap.end()){
	  Node* child = e->Children[rit->second];
	  FuncDecl op = child->Name;
	  res = op(args.size(),&args[0]);
	}
	else {
	  res = f(args.size(),&args[0]);
	  if(nargs == 0 && t.decl().get_decl_kind() == Uninterpreted)
	    quants.push_back(t);
	}
      }
    else if (t.is_quantifier())
      {
	Term body = ToRuleRec(e,memo,t.body(),quants);
	res = CloneQuantifier(t,body);
      }
    else res = t;
    return res;
  }

  
  void RPFP::ToClauses(std::vector<Term> &cnsts, FileFormat format){
    cnsts.resize(edges.size());
    for(unsigned i = 0; i < edges.size(); i++){
      Edge *edge = edges[i];
      SetEdgeMaps(edge);
      std::vector<expr> quants;
      hash_map<ast,Term> memo;
      Term lhs = ToRuleRec(edge, memo, edge->F.Formula,quants);
      Term rhs = (edge->Parent->Name)(edge->F.IndParams.size(),&edge->F.IndParams[0]);
      for(unsigned j = 0; j < edge->F.IndParams.size(); j++)
	ToRuleRec(edge,memo,edge->F.IndParams[j],quants); // just to get quants
      Term cnst = implies(lhs,rhs);
#if 0
      for(unsigned i = 0; i < quants.size(); i++){
        std::cout << expr(ctx,(Z3_ast)quants[i]) << " : " << sort(ctx,Z3_get_sort(ctx,(Z3_ast)quants[i])) << std::endl;
      }
#endif
      if(format != DualityFormat)
	cnst= forall(quants,cnst);
      cnsts[i] = cnst;
    }
    // int num_rules = cnsts.size();
    
    for(unsigned i = 0; i < nodes.size(); i++){
      Node *node = nodes[i];
      if(!node->Bound.IsFull()){
	Term lhs = (node->Name)(node->Bound.IndParams) && !node->Bound.Formula;
	Term cnst = implies(lhs,ctx.bool_val(false));
	if(format != DualityFormat){
	  std::vector<expr> quants;
	  for(unsigned j = 0; j < node->Bound.IndParams.size(); j++)
	    quants.push_back(node->Bound.IndParams[j]);
	  if(format == HornFormat)
	    cnst= exists(quants,!cnst);
	  else
	    cnst= forall(quants, cnst);
	}
	cnsts.push_back(cnst);
      }
    }
    
  }


  bool RPFP::proof_core_contains(const expr &e){
    return proof_core->find(e) != proof_core->end();
  }

  bool RPFP_caching::proof_core_contains(const expr &e){
    std::vector<expr> foo;
    GetAssumptionLits(e,foo);
    for(unsigned i = 0; i < foo.size(); i++)
      if(proof_core->find(foo[i]) != proof_core->end())
	return true;
    return false;
  }

  bool RPFP::EdgeUsedInProof(Edge *edge){
    ComputeProofCore();
    if(!edge->dual.null() && proof_core_contains(edge->dual))
      return true;
    for(unsigned i = 0; i < edge->constraints.size(); i++)
      if(proof_core_contains(edge->constraints[i]))
	return true;
    return false;
  }

RPFP::~RPFP(){
    ClearProofCore();
    for(unsigned i = 0; i < nodes.size(); i++)
      delete nodes[i];
    for(unsigned i = 0; i < edges.size(); i++)
      delete edges[i];
  }
}

#if 0
void show_ast(expr *a){
  std::cout << *a;
}
#endif<|MERGE_RESOLUTION|>--- conflicted
+++ resolved
@@ -3117,11 +3117,6 @@
       }
 
       if(node->Annotation.IsEmpty() || eq(node->Annotation.Formula,prev_annot) || (repeated_case_count > 0 && !axioms_added) || (repeated_case_count >= 10)){
-<<<<<<< HEAD
-//      looks_bad:
-=======
-          //looks_bad:
->>>>>>> 7fe337da
 	if(!axioms_added){
 	  // add the axioms in the off chance they are useful
 	  const std::vector<expr> &theory = ls->get_axioms();
