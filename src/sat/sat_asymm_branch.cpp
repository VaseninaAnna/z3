--- conflicted
+++ resolved
@@ -200,12 +200,9 @@
             return false;
         default:
             c.shrink(new_sz);
-<<<<<<< HEAD
             s.attach_clause(c);
             if (s.m_config.m_drat) s.m_drat.add(c, true);
             // if (s.m_config.m_drat) s.m_drat.del(c0); // TBD
-=======
->>>>>>> 69aa5ca8
             SASSERT(s.m_qhead == s.m_trail.size());
             return true;
         }
