--- conflicted
+++ resolved
@@ -22,11 +22,8 @@
 #include"datatype_decl_plugin.h"
 #include"bv_decl_plugin.h"
 #include"arith_decl_plugin.h"
-<<<<<<< HEAD
 #include"seq_decl_plugin.h"
-=======
 #include"str_decl_plugin.h"
->>>>>>> bc79a737
 #include"ast_pp.h"
 #include"well_sorted.h"
 #include"pattern_validation.h"
@@ -70,11 +67,9 @@
 
         scoped_ptr<bv_util>               m_bv_util;
         scoped_ptr<arith_util>            m_arith_util;
-<<<<<<< HEAD
         scoped_ptr<seq_util>              m_seq_util;
-=======
         scoped_ptr<str_util>              m_str_util;
->>>>>>> bc79a737
+      
         scoped_ptr<pattern_validator>     m_pattern_validator;
         scoped_ptr<var_shifter>           m_var_shifter;
 
@@ -1087,12 +1082,20 @@
             next();
         }
 
-<<<<<<< HEAD
+        // sorry, breaking theory_seq for a bit
+	/*
         void parse_string_const() {
             SASSERT(curr() == scanner::STRING_TOKEN);
             expr_stack().push_back(sutil().str.mk_string(symbol(m_scanner.get_string())));
             TRACE("smt2parser", tout << "new string: " << mk_pp(expr_stack().back(), m()) << "\n";);
-=======
+	    next();
+	}
+	*/
+
+      void parse_string_const() {
+	parse_string();
+      }
+      
         void parse_string() {
             SASSERT(curr() == scanner::STRING_TOKEN);
             char const *original_token = m_scanner.get_string();
@@ -1102,7 +1105,6 @@
             buf[bufsize] = '\0';
             TRACE("parse_string", tout << "new string constant: " << buf << " length=" << bufsize << "\n";);
             expr_stack().push_back(strutil().mk_string(buf));
->>>>>>> bc79a737
             next();
         }
 
