/*++
Copyright (c) 2011 Microsoft Corporation

Module Name:

    model_evaluator.cpp

Abstract:

    Evaluate expressions in a given model.

Author:

    Leonardo de Moura (leonardo) 2011-04-30.

Revision History:

--*/
#include"model.h"
#include"model_evaluator_params.hpp"
#include"rewriter_types.h"
#include"model_evaluator.h"
#include"bool_rewriter.h"
#include"arith_rewriter.h"
#include"bv_rewriter.h"
#include"pb_rewriter.h"
#include"datatype_rewriter.h"
#include"array_rewriter.h"
#include"fpa_rewriter.h"
#include"rewriter_def.h"
#include"cooperate.h"

struct evaluator_cfg : public default_rewriter_cfg {
    model &                         m_model;
    bool_rewriter                   m_b_rw;
    arith_rewriter                  m_a_rw;
    bv_rewriter                     m_bv_rw;
    array_rewriter                  m_ar_rw;
    datatype_rewriter               m_dt_rw;
<<<<<<< HEAD
    pb_rewriter                     m_pb_rw;
    float_rewriter                  m_f_rw;
=======
    fpa_rewriter                    m_f_rw;
>>>>>>> 7fe337da
    unsigned long long              m_max_memory;
    unsigned                        m_max_steps;
    bool                            m_model_completion;
    bool                            m_cache;

    evaluator_cfg(ast_manager & m, model & md, params_ref const & p):
        m_model(md),
        m_b_rw(m),
        // We must allow customers to set parameters for arithmetic rewriter/evaluator. 
        // In particular, the maximum degree of algebraic numbers that will be evaluated.
        m_a_rw(m, p), 
        m_bv_rw(m),
        // See comment above. We want to allow customers to set :sort-store
        m_ar_rw(m, p),
        m_dt_rw(m),
        m_pb_rw(m),
        m_f_rw(m) {
        m_b_rw.set_flat(false);
        m_a_rw.set_flat(false);
        m_bv_rw.set_flat(false);
        m_bv_rw.set_mkbv2num(true);
        updt_params(p);
    }

    void updt_params(params_ref const & _p) {
        model_evaluator_params p(_p);
        m_max_memory       = megabytes_to_bytes(p.max_memory());
        m_max_steps        = p.max_steps();
        m_model_completion = p.completion();
        m_cache            = p.cache();
    }
        
    ast_manager & m() const { return m_model.get_manager(); }

    // Try to use the entries to quickly evaluate the fi
    bool eval_fi(func_interp * fi, unsigned num, expr * const * args, expr_ref & result) {
        if (fi->num_entries() == 0)
            return false; // let get_macro handle it.

        SASSERT(fi->get_arity() == num);

        bool actuals_are_values = true;
    
        for (unsigned i = 0; actuals_are_values && i < num; i++) {
            actuals_are_values = m().is_value(args[i]);
        }
        
        if (!actuals_are_values)
            return false; // let get_macro handle it

        func_entry * entry = fi->get_entry(args);
        if (entry != 0) {
            result = entry->get_result();
            return true;
        }

        return false;
    }

    br_status reduce_app(func_decl * f, unsigned num, expr * const * args, expr_ref & result, proof_ref & result_pr) {
        result_pr = 0;
        family_id fid = f->get_family_id();
        if (fid == null_family_id) {
            if (num == 0) {
                expr * val = m_model.get_const_interp(f);
                if (val != 0) {
                    result = val;
                    return BR_DONE;
                }
                
                if (m_model_completion) {
                    sort * s   = f->get_range();
                    expr * val = m_model.get_some_value(s);
                    m_model.register_decl(f, val);
                    result = val;
                    return BR_DONE;
                }
                return BR_FAILED;
            }
            SASSERT(num > 0);
            func_interp * fi = m_model.get_func_interp(f);
            if (fi != 0 && eval_fi(fi, num, args, result)) {
                TRACE("model_evaluator", tout << "reduce_app " << f->get_name() << "\n";
                      for (unsigned i = 0; i < num; i++) tout << mk_ismt2_pp(args[i], m()) << "\n";
                      tout << "---->\n" << mk_ismt2_pp(result, m()) << "\n";);
                return BR_DONE;
            }
        }

        if (fid == m_b_rw.get_fid()) {
            decl_kind k = f->get_decl_kind();
            if (k == OP_EQ) {
                // theory dispatch for =
                SASSERT(num == 2);
                family_id s_fid = m().get_sort(args[0])->get_family_id();
                br_status st = BR_FAILED;
                if (s_fid == m_a_rw.get_fid())
                    st = m_a_rw.mk_eq_core(args[0], args[1], result);
                else if (s_fid == m_bv_rw.get_fid())
                    st = m_bv_rw.mk_eq_core(args[0], args[1], result);
                else if (s_fid == m_dt_rw.get_fid())
                    st = m_dt_rw.mk_eq_core(args[0], args[1], result);
                else if (s_fid == m_f_rw.get_fid())
                    st = m_f_rw.mk_eq_core(args[0], args[1], result);
                if (st != BR_FAILED)
                    return st;
            }
            return m_b_rw.mk_app_core(f, num, args, result);
        }
        if (fid == m_a_rw.get_fid())
            return m_a_rw.mk_app_core(f, num, args, result);
        if (fid == m_bv_rw.get_fid())
            return m_bv_rw.mk_app_core(f, num, args, result);
        if (fid == m_ar_rw.get_fid()) 
            return m_ar_rw.mk_app_core(f, num, args, result);
        if (fid == m_dt_rw.get_fid())
            return m_dt_rw.mk_app_core(f, num, args, result);
        if (fid == m_pb_rw.get_fid())
            return m_pb_rw.mk_app_core(f, num, args, result);
        if (fid == m_f_rw.get_fid())
            return m_f_rw.mk_app_core(f, num, args, result);
        return BR_FAILED;
    }

    bool get_macro(func_decl * f, expr * & def, quantifier * & q, proof * & def_pr) { 
        if (f->get_family_id() == null_family_id) {
            func_interp * fi = m_model.get_func_interp(f);
            
            if (fi != 0) {
                if (fi->is_partial()) {
                    if (m_model_completion) {
                        sort * s   = f->get_range();
                        expr * val = m_model.get_some_value(s);
                        fi->set_else(val);
                    }
                    else {
                        return false;
                    }
                }
                
                def    = fi->get_interp();
                SASSERT(def != 0);
                return true;
            }
            
            if (m_model_completion) {
                sort * s   = f->get_range();
                expr * val = m_model.get_some_value(s);
                func_interp * new_fi = alloc(func_interp, m(), f->get_arity());
                new_fi->set_else(val);
                m_model.register_decl(f, new_fi);
                def = val;
                return true;
            }
        }
        return false;
    }
    
    bool max_steps_exceeded(unsigned num_steps) const { 
        cooperate("model evaluator");
        if (memory::get_allocation_size() > m_max_memory)
            throw rewriter_exception(Z3_MAX_MEMORY_MSG);
        return num_steps > m_max_steps;
    }

    bool cache_results() const { return m_cache; }

};

template class rewriter_tpl<evaluator_cfg>;

struct model_evaluator::imp : public rewriter_tpl<evaluator_cfg> {
    evaluator_cfg m_cfg;
    imp(model & md, params_ref const & p):
        rewriter_tpl<evaluator_cfg>(md.get_manager(), 
                                    false, // no proofs for evaluator
                                    m_cfg),
        m_cfg(md.get_manager(), md, p) {
    }
};

model_evaluator::model_evaluator(model & md, params_ref const & p) {
    m_imp = alloc(imp, md, p);
}

ast_manager & model_evaluator::m() const {
    return m_imp->m();
}

model_evaluator::~model_evaluator() {
    dealloc(m_imp);
}

void model_evaluator::updt_params(params_ref const & p) {
    m_imp->cfg().updt_params(p);
}

void model_evaluator::get_param_descrs(param_descrs & r) {
    model_evaluator_params::collect_param_descrs(r);
}

void model_evaluator::set_model_completion(bool f) {
    m_imp->cfg().m_model_completion = f;
}

unsigned model_evaluator::get_num_steps() const {
    return m_imp->get_num_steps();
}

void model_evaluator::set_cancel(bool f) {
    #pragma omp critical (model_evaluator)
    {
        m_imp->set_cancel(f);
    }
}

void model_evaluator::cleanup(params_ref const & p) {
    model & md = m_imp->cfg().m_model;
    #pragma omp critical (model_evaluator)
    {
        dealloc(m_imp);
        m_imp = alloc(imp, md, p);
    }
}

void model_evaluator::reset(params_ref const & p) {
    m_imp->reset();
    updt_params(p);
}

void model_evaluator::operator()(expr * t, expr_ref & result) {
    TRACE("model_evaluator", tout << mk_ismt2_pp(t, m()) << "\n";);
    m_imp->operator()(t, result);
}


<|MERGE_RESOLUTION|>--- conflicted
+++ resolved
@@ -37,12 +37,8 @@
     bv_rewriter                     m_bv_rw;
     array_rewriter                  m_ar_rw;
     datatype_rewriter               m_dt_rw;
-<<<<<<< HEAD
     pb_rewriter                     m_pb_rw;
-    float_rewriter                  m_f_rw;
-=======
     fpa_rewriter                    m_f_rw;
->>>>>>> 7fe337da
     unsigned long long              m_max_memory;
     unsigned                        m_max_steps;
     bool                            m_model_completion;
