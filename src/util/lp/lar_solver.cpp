--- conflicted
+++ resolved
@@ -540,15 +540,13 @@
         if (m_int_solver->is_base(j)) {
             if (!remove_from_basis(j)) { // consider a special version of remove_from_basis that would not remove inf_int columns
                 m_mpq_lar_core_solver.m_r_x = backup;
+                term_max = prev_value;
                 return lp_status::FEASIBLE; // it should not happen
             }
         }
         m_int_solver->patch_nbasic_column(j, false);
         if (!column_value_is_integer(j)) {
-<<<<<<< HEAD
-=======
             term_max = prev_value;
->>>>>>> db679d70
             m_mpq_lar_core_solver.m_r_x = backup;
             return lp_status::FEASIBLE;
         }
